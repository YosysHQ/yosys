/*
 *  yosys -- Yosys Open SYnthesis Suite
 *
 *  Copyright (C) 2012  Clifford Wolf <clifford@clifford.at>
 *
 *  Permission to use, copy, modify, and/or distribute this software for any
 *  purpose with or without fee is hereby granted, provided that the above
 *  copyright notice and this permission notice appear in all copies.
 *
 *  THE SOFTWARE IS PROVIDED "AS IS" AND THE AUTHOR DISCLAIMS ALL WARRANTIES
 *  WITH REGARD TO THIS SOFTWARE INCLUDING ALL IMPLIED WARRANTIES OF
 *  MERCHANTABILITY AND FITNESS. IN NO EVENT SHALL THE AUTHOR BE LIABLE FOR
 *  ANY SPECIAL, DIRECT, INDIRECT, OR CONSEQUENTIAL DAMAGES OR ANY DAMAGES
 *  WHATSOEVER RESULTING FROM LOSS OF USE, DATA OR PROFITS, WHETHER IN AN
 *  ACTION OF CONTRACT, NEGLIGENCE OR OTHER TORTIOUS ACTION, ARISING OUT OF
 *  OR IN CONNECTION WITH THE USE OR PERFORMANCE OF THIS SOFTWARE.
 *
 */

// See Xilinx UG953 and UG474 for a description of the cell types below.
// http://www.xilinx.com/support/documentation/user_guides/ug474_7Series_CLB.pdf
// http://www.xilinx.com/support/documentation/sw_manuals/xilinx2014_4/ug953-vivado-7series-libraries.pdf

module VCC(output P);
  assign P = 1;
endmodule

module GND(output G);
  assign G = 0;
endmodule

module IBUF(output O, input I);
  parameter IOSTANDARD = "default";
  parameter IBUF_LOW_PWR = 0;
  assign O = I;
endmodule

module OBUF(output O, input I);
  parameter IOSTANDARD = "default";
  parameter DRIVE = 12;
  parameter SLEW = "SLOW";
  assign O = I;
endmodule

module BUFG(output O, input I);
  assign O = I;
endmodule

module BUFGCTRL(
    output O,
    input I0, input I1,
    input S0, input S1,
    input CE0, input CE1,
    input IGNORE0, input IGNORE1);

parameter [0:0] INIT_OUT = 1'b0;
parameter PRESELECT_I0 = "FALSE";
parameter PRESELECT_I1 = "FALSE";
parameter [0:0] IS_CE0_INVERTED = 1'b0;
parameter [0:0] IS_CE1_INVERTED = 1'b0;
parameter [0:0] IS_S0_INVERTED = 1'b0;
parameter [0:0] IS_S1_INVERTED = 1'b0;
parameter [0:0] IS_IGNORE0_INVERTED = 1'b0;
parameter [0:0] IS_IGNORE1_INVERTED = 1'b0;

wire I0_internal = ((CE0 ^ IS_CE0_INVERTED) ? I0 : INIT_OUT);
wire I1_internal = ((CE1 ^ IS_CE1_INVERTED) ? I1 : INIT_OUT);
wire S0_true = (S0 ^ IS_S0_INVERTED);
wire S1_true = (S1 ^ IS_S1_INVERTED);

assign O = S0_true ? I0_internal : (S1_true ? I1_internal : INIT_OUT);

endmodule

module BUFHCE(output O, input I, input CE);

parameter [0:0] INIT_OUT = 1'b0;
parameter CE_TYPE = "SYNC";
parameter [0:0] IS_CE_INVERTED = 1'b0;

assign O = ((CE ^ IS_CE_INVERTED) ? I : INIT_OUT);

endmodule

// module OBUFT(output O, input I, T);
//   assign O = T ? 1'bz : I;
// endmodule

// module IOBUF(inout IO, output O, input I, T);
//   assign O = IO, IO = T ? 1'bz : I;
// endmodule

module INV(output O, input I);
  assign O = !I;
endmodule

module LUT1(output O, input I0);
  parameter [1:0] INIT = 0;
  assign O = I0 ? INIT[1] : INIT[0];
endmodule

module LUT2(output O, input I0, I1);
  parameter [3:0] INIT = 0;
  wire [ 1: 0] s1 = I1 ? INIT[ 3: 2] : INIT[ 1: 0];
  assign O = I0 ? s1[1] : s1[0];
endmodule

module LUT3(output O, input I0, I1, I2);
  parameter [7:0] INIT = 0;
  wire [ 3: 0] s2 = I2 ? INIT[ 7: 4] : INIT[ 3: 0];
  wire [ 1: 0] s1 = I1 ?   s2[ 3: 2] :   s2[ 1: 0];
  assign O = I0 ? s1[1] : s1[0];
endmodule

module LUT4(output O, input I0, I1, I2, I3);
  parameter [15:0] INIT = 0;
  wire [ 7: 0] s3 = I3 ? INIT[15: 8] : INIT[ 7: 0];
  wire [ 3: 0] s2 = I2 ?   s3[ 7: 4] :   s3[ 3: 0];
  wire [ 1: 0] s1 = I1 ?   s2[ 3: 2] :   s2[ 1: 0];
  assign O = I0 ? s1[1] : s1[0];
endmodule

module LUT5(output O, input I0, I1, I2, I3, I4);
  parameter [31:0] INIT = 0;
  wire [15: 0] s4 = I4 ? INIT[31:16] : INIT[15: 0];
  wire [ 7: 0] s3 = I3 ?   s4[15: 8] :   s4[ 7: 0];
  wire [ 3: 0] s2 = I2 ?   s3[ 7: 4] :   s3[ 3: 0];
  wire [ 1: 0] s1 = I1 ?   s2[ 3: 2] :   s2[ 1: 0];
  assign O = I0 ? s1[1] : s1[0];
endmodule

module LUT6(output O, input I0, I1, I2, I3, I4, I5);
  parameter [63:0] INIT = 0;
  wire [31: 0] s5 = I5 ? INIT[63:32] : INIT[31: 0];
  wire [15: 0] s4 = I4 ?   s5[31:16] :   s5[15: 0];
  wire [ 7: 0] s3 = I3 ?   s4[15: 8] :   s4[ 7: 0];
  wire [ 3: 0] s2 = I2 ?   s3[ 7: 4] :   s3[ 3: 0];
  wire [ 1: 0] s1 = I1 ?   s2[ 3: 2] :   s2[ 1: 0];
  assign O = I0 ? s1[1] : s1[0];
endmodule

module LUT6_2(output O6, output O5, input I0, I1, I2, I3, I4, I5);
  parameter [63:0] INIT = 0;
  wire [31: 0] s5 = I5 ? INIT[63:32] : INIT[31: 0];
  wire [15: 0] s4 = I4 ?   s5[31:16] :   s5[15: 0];
  wire [ 7: 0] s3 = I3 ?   s4[15: 8] :   s4[ 7: 0];
  wire [ 3: 0] s2 = I2 ?   s3[ 7: 4] :   s3[ 3: 0];
  wire [ 1: 0] s1 = I1 ?   s2[ 3: 2] :   s2[ 1: 0];
  assign O6 = I0 ? s1[1] : s1[0];

  wire [15: 0] s5_4 = I4 ? INIT[31:16] : INIT[15: 0];
  wire [ 7: 0] s5_3 = I3 ? s5_4[15: 8] : s5_4[ 7: 0];
  wire [ 3: 0] s5_2 = I2 ? s5_3[ 7: 4] : s5_3[ 3: 0];
  wire [ 1: 0] s5_1 = I1 ? s5_2[ 3: 2] : s5_2[ 1: 0];
  assign O5 = I0 ? s5_1[1] : s5_1[0];
endmodule

module MUXCY(output O, input CI, DI, S);
  assign O = S ? CI : DI;
endmodule

(* abc_box_id = 1, lib_whitebox *)
module MUXF7(output O, input I0, I1, S);
  assign O = S ? I1 : I0;
endmodule

(* abc_box_id = 2, lib_whitebox *)
module MUXF8(output O, input I0, I1, S);
  assign O = S ? I1 : I0;
endmodule

module XORCY(output O, input CI, LI);
  assign O = CI ^ LI;
endmodule

(* abc_box_id = 3, abc_carry, lib_whitebox *)
module CARRY4((* abc_carry_out *) output [3:0] CO, output [3:0] O, (* abc_carry_in *) input CI, input CYINIT, input [3:0] DI, S);
  assign O = S ^ {CO[2:0], CI | CYINIT};
  assign CO[0] = S[0] ? CI | CYINIT : DI[0];
  assign CO[1] = S[1] ? CO[0] : DI[1];
  assign CO[2] = S[2] ? CO[1] : DI[2];
  assign CO[3] = S[3] ? CO[2] : DI[3];
endmodule

`ifdef _EXPLICIT_CARRY

module CARRY0(output CO_CHAIN, CO_FABRIC, O, input CI, CI_INIT, DI, S);
  parameter CYINIT_FABRIC = 0;
  wire CI_COMBINE;
  if(CYINIT_FABRIC) begin
    assign CI_COMBINE = CI_INIT;
  end else begin
    assign CI_COMBINE = CI;
  end
  assign CO_CHAIN = S ? CI_COMBINE : DI;
  assign CO_FABRIC = S ? CI_COMBINE : DI;
  assign O = S ^ CI_COMBINE;
endmodule

module CARRY(output CO_CHAIN, CO_FABRIC, O, input CI, DI, S);
  assign CO_CHAIN = S ? CI : DI;
  assign CO_FABRIC = S ? CI : DI;
  assign O = S ^ CI;
endmodule

`endif

module FDRE (output reg Q, input C, CE, D, R);
  parameter [0:0] INIT = 1'b0;
  parameter [0:0] IS_C_INVERTED = 1'b0;
  parameter [0:0] IS_D_INVERTED = 1'b0;
  parameter [0:0] IS_R_INVERTED = 1'b0;
  initial Q <= INIT;
  generate case (|IS_C_INVERTED)
    1'b0: always @(posedge C) if (R == !IS_R_INVERTED) Q <= 1'b0; else if (CE) Q <= D ^ IS_D_INVERTED;
    1'b1: always @(negedge C) if (R == !IS_R_INVERTED) Q <= 1'b0; else if (CE) Q <= D ^ IS_D_INVERTED;
  endcase endgenerate
endmodule

module FDSE (output reg Q, input C, CE, D, S);
  parameter [0:0] INIT = 1'b0;
  parameter [0:0] IS_C_INVERTED = 1'b0;
  parameter [0:0] IS_D_INVERTED = 1'b0;
  parameter [0:0] IS_S_INVERTED = 1'b0;
  initial Q <= INIT;
  generate case (|IS_C_INVERTED)
    1'b0: always @(posedge C) if (S == !IS_S_INVERTED) Q <= 1'b1; else if (CE) Q <= D ^ IS_D_INVERTED;
    1'b1: always @(negedge C) if (S == !IS_S_INVERTED) Q <= 1'b1; else if (CE) Q <= D ^ IS_D_INVERTED;
  endcase endgenerate
endmodule

module FDCE (output reg Q, input C, CE, D, CLR);
  parameter [0:0] INIT = 1'b0;
  parameter [0:0] IS_C_INVERTED = 1'b0;
  parameter [0:0] IS_D_INVERTED = 1'b0;
  parameter [0:0] IS_CLR_INVERTED = 1'b0;
  initial Q <= INIT;
  generate case ({|IS_C_INVERTED, |IS_CLR_INVERTED})
    2'b00: always @(posedge C, posedge CLR) if ( CLR) Q <= 1'b0; else if (CE) Q <= D ^ IS_D_INVERTED;
    2'b01: always @(posedge C, negedge CLR) if (!CLR) Q <= 1'b0; else if (CE) Q <= D ^ IS_D_INVERTED;
    2'b10: always @(negedge C, posedge CLR) if ( CLR) Q <= 1'b0; else if (CE) Q <= D ^ IS_D_INVERTED;
    2'b11: always @(negedge C, negedge CLR) if (!CLR) Q <= 1'b0; else if (CE) Q <= D ^ IS_D_INVERTED;
  endcase endgenerate
endmodule

module FDPE (output reg Q, input C, CE, D, PRE);
  parameter [0:0] INIT = 1'b0;
  parameter [0:0] IS_C_INVERTED = 1'b0;
  parameter [0:0] IS_D_INVERTED = 1'b0;
  parameter [0:0] IS_PRE_INVERTED = 1'b0;
  initial Q <= INIT;
  generate case ({|IS_C_INVERTED, |IS_PRE_INVERTED})
    2'b00: always @(posedge C, posedge PRE) if ( PRE) Q <= 1'b1; else if (CE) Q <= D ^ IS_D_INVERTED;
    2'b01: always @(posedge C, negedge PRE) if (!PRE) Q <= 1'b1; else if (CE) Q <= D ^ IS_D_INVERTED;
    2'b10: always @(negedge C, posedge PRE) if ( PRE) Q <= 1'b1; else if (CE) Q <= D ^ IS_D_INVERTED;
    2'b11: always @(negedge C, negedge PRE) if (!PRE) Q <= 1'b1; else if (CE) Q <= D ^ IS_D_INVERTED;
  endcase endgenerate
endmodule

module FDRE_1 (output reg Q, input C, CE, D, R);
  parameter [0:0] INIT = 1'b0;
  initial Q <= INIT;
  always @(negedge C) if (R) Q <= 1'b0; else if(CE) Q <= D;
endmodule

module FDSE_1 (output reg Q, input C, CE, D, S);
  parameter [0:0] INIT = 1'b1;
  initial Q <= INIT;
  always @(negedge C) if (S) Q <= 1'b1; else if(CE) Q <= D;
endmodule

module FDCE_1 (output reg Q, input C, CE, D, CLR);
  parameter [0:0] INIT = 1'b0;
  initial Q <= INIT;
  always @(negedge C, posedge CLR) if (CLR) Q <= 1'b0; else if (CE) Q <= D;
endmodule

module FDPE_1 (output reg Q, input C, CE, D, PRE);
  parameter [0:0] INIT = 1'b1;
  initial Q <= INIT;
  always @(negedge C, posedge PRE) if (PRE) Q <= 1'b1; else if (CE) Q <= D;
endmodule

<<<<<<< HEAD
(* abc_box_id = 4, abc_scc_break="D" *)
=======
module RAM32X1D (
  output DPO, SPO,
  input  D, WCLK, WE,
  input  A0, A1, A2, A3, A4,
  input  DPRA0, DPRA1, DPRA2, DPRA3, DPRA4,
);
  parameter INIT = 32'h0;
  parameter IS_WCLK_INVERTED = 1'b0;
  wire [4:0] a = {A4, A3, A2, A1, A0};
  wire [4:0] dpra = {DPRA4, DPRA3, DPRA2, DPRA1, DPRA0};
  reg [31:0] mem = INIT;
  assign SPO = mem[a];
  assign DPO = mem[dpra];
  wire clk = WCLK ^ IS_WCLK_INVERTED;
  always @(posedge clk) if (WE) mem[a] <= D;
endmodule

>>>>>>> ab6e8ce0
module RAM64X1D (
  output DPO, SPO,
  input  D, WCLK, WE,
  input  A0, A1, A2, A3, A4, A5,
  input  DPRA0, DPRA1, DPRA2, DPRA3, DPRA4, DPRA5
);
  parameter INIT = 64'h0;
  parameter IS_WCLK_INVERTED = 1'b0;
  wire [5:0] a = {A5, A4, A3, A2, A1, A0};
  wire [5:0] dpra = {DPRA5, DPRA4, DPRA3, DPRA2, DPRA1, DPRA0};
  reg [63:0] mem = INIT;
  assign SPO = mem[a];
  assign DPO = mem[dpra];
  wire clk = WCLK ^ IS_WCLK_INVERTED;
  always @(posedge clk) if (WE) mem[a] <= D;
endmodule

(* abc_box_id = 5, abc_scc_break="D" *)
module RAM128X1D (
  output       DPO, SPO,
  input        D, WCLK, WE,
  input  [6:0] A, DPRA
);
  parameter INIT = 128'h0;
  parameter IS_WCLK_INVERTED = 1'b0;
  reg [127:0] mem = INIT;
  assign SPO = mem[A];
  assign DPO = mem[DPRA];
  wire clk = WCLK ^ IS_WCLK_INVERTED;
  always @(posedge clk) if (WE) mem[A] <= D;
endmodule

module SRL16E (
  output Q,
  input A0, A1, A2, A3, CE, CLK, D
);
  parameter [15:0] INIT = 16'h0000;
  parameter [0:0] IS_CLK_INVERTED = 1'b0;

  reg [15:0] r = INIT;
  assign Q = r[{A3,A2,A1,A0}];
  generate
    if (IS_CLK_INVERTED) begin
      always @(negedge CLK) if (CE) r <= { r[14:0], D };
    end
    else
        always @(posedge CLK) if (CE) r <= { r[14:0], D };
  endgenerate
endmodule

module SRLC32E (
  output Q,
  output Q31,
  input [4:0] A,
  input CE, CLK, D
);
  parameter [31:0] INIT = 32'h00000000;
  parameter [0:0] IS_CLK_INVERTED = 1'b0;

  reg [31:0] r = INIT;
  assign Q31 = r[31];
  assign Q = r[A];
  generate
    if (IS_CLK_INVERTED) begin
      always @(negedge CLK) if (CE) r <= { r[30:0], D };
    end
    else
      always @(posedge CLK) if (CE) r <= { r[30:0], D };
  endgenerate
endmodule<|MERGE_RESOLUTION|>--- conflicted
+++ resolved
@@ -281,9 +281,6 @@
   always @(negedge C, posedge PRE) if (PRE) Q <= 1'b1; else if (CE) Q <= D;
 endmodule
 
-<<<<<<< HEAD
-(* abc_box_id = 4, abc_scc_break="D" *)
-=======
 module RAM32X1D (
   output DPO, SPO,
   input  D, WCLK, WE,
@@ -301,7 +298,7 @@
   always @(posedge clk) if (WE) mem[a] <= D;
 endmodule
 
->>>>>>> ab6e8ce0
+(* abc_box_id = 4, abc_scc_break="D" *)
 module RAM64X1D (
   output DPO, SPO,
   input  D, WCLK, WE,
