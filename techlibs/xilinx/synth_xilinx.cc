/*
 *  yosys -- Yosys Open SYnthesis Suite
 *
 *  Copyright (C) 2012  Clifford Wolf <clifford@clifford.at>
 *
 *  Permission to use, copy, modify, and/or distribute this software for any
 *  purpose with or without fee is hereby granted, provided that the above
 *  copyright notice and this permission notice appear in all copies.
 *
 *  THE SOFTWARE IS PROVIDED "AS IS" AND THE AUTHOR DISCLAIMS ALL WARRANTIES
 *  WITH REGARD TO THIS SOFTWARE INCLUDING ALL IMPLIED WARRANTIES OF
 *  MERCHANTABILITY AND FITNESS. IN NO EVENT SHALL THE AUTHOR BE LIABLE FOR
 *  ANY SPECIAL, DIRECT, INDIRECT, OR CONSEQUENTIAL DAMAGES OR ANY DAMAGES
 *  WHATSOEVER RESULTING FROM LOSS OF USE, DATA OR PROFITS, WHETHER IN AN
 *  ACTION OF CONTRACT, NEGLIGENCE OR OTHER TORTIOUS ACTION, ARISING OUT OF
 *  OR IN CONNECTION WITH THE USE OR PERFORMANCE OF THIS SOFTWARE.
 *
 */

#include "kernel/register.h"
#include "kernel/celltypes.h"
#include "kernel/rtlil.h"
#include "kernel/log.h"

USING_YOSYS_NAMESPACE
PRIVATE_NAMESPACE_BEGIN

struct SynthXilinxPass : public ScriptPass
{
	SynthXilinxPass() : ScriptPass("synth_xilinx", "synthesis for Xilinx FPGAs") { }

	void help() YS_OVERRIDE
	{
		//   |---v---|---v---|---v---|---v---|---v---|---v---|---v---|---v---|---v---|---v---|
		log("\n");
		log("    synth_xilinx [options]\n");
		log("\n");
		log("This command runs synthesis for Xilinx FPGAs. This command does not operate on\n");
		log("partly selected designs. At the moment this command creates netlists that are\n");
		log("compatible with 7-Series Xilinx devices.\n");
		log("\n");
		log("    -top <module>\n");
		log("        use the specified module as top module\n");
		log("\n");
		log("    -arch {xcup|xcu|xc7|xc6s}\n");
		log("        run synthesis for the specified Xilinx architecture\n");
		log("        default: xc7\n");
		log("\n");
		log("    -edif <file>\n");
		log("        write the design to the specified edif file. writing of an output file\n");
		log("        is omitted if this parameter is not specified.\n");
		log("\n");
		log("    -blif <file>\n");
		log("        write the design to the specified BLIF file. writing of an output file\n");
		log("        is omitted if this parameter is not specified.\n");
		log("\n");
		log("    -vpr\n");
		log("        generate an output netlist (and BLIF file) suitable for VPR\n");
		log("        (this feature is experimental and incomplete)\n");
		log("\n");
		log("    -nobram\n");
		log("        disable inference of block rams\n");
		log("\n");
		log("    -nodram\n");
		log("        disable inference of distributed rams\n");
		log("\n");
		log("    -nosrl\n");
		log("        disable inference of shift registers\n");
		log("\n");
		log("    -nocarry\n");
		log("        do not use XORCY/MUXCY cells in output netlist\n");
		log("\n");
		log("    -nomux\n");
		log("        do not use MUXF[78] muxes to implement LUTs larger than LUT6s\n");
		log("\n");
		log("    -run <from_label>:<to_label>\n");
		log("        only run the commands between the labels (see below). an empty\n");
		log("        from label is synonymous to 'begin', and empty to label is\n");
		log("        synonymous to the end of the command list.\n");
		log("\n");
		log("    -flatten\n");
		log("        flatten design before synthesis\n");
		log("\n");
		log("    -retime\n");
		log("        run 'abc' with -dff option\n");
		log("\n");
		log("\n");
		log("The following commands are executed by this synthesis command:\n");
		help_script();
		log("\n");
	}

	std::string top_opt, edif_file, blif_file, arch;
	bool flatten, retime, vpr, nobram, nodram, nosrl;

	void clear_flags() YS_OVERRIDE
	{
		top_opt = "-auto-top";
		edif_file.clear();
		blif_file.clear();
		flatten = false;
		retime = false;
		vpr = false;
		nobram = false;
		nodram = false;
		nosrl = false;
		arch = "xc7";
	}

	void execute(std::vector<std::string> args, RTLIL::Design *design) YS_OVERRIDE
	{
		std::string run_from, run_to;
<<<<<<< HEAD
		clear_flags();
=======
		bool flatten = false;
		bool retime = false;
		bool nocarry = false;
		bool nomux = false;
		bool vpr = false;
		bool nobram = false;
		bool nodram = false;
		bool nosrl = false;
>>>>>>> 98e5a625

		size_t argidx;
		for (argidx = 1; argidx < args.size(); argidx++)
		{
			if (args[argidx] == "-top" && argidx+1 < args.size()) {
				top_opt = "-top " + args[++argidx];
				continue;
			}
			if (args[argidx] == "-arch" && argidx+1 < args.size()) {
				arch = args[++argidx];
				continue;
			}
			if (args[argidx] == "-edif" && argidx+1 < args.size()) {
				edif_file = args[++argidx];
				continue;
			}
			if (args[argidx] == "-blif" && argidx+1 < args.size()) {
				blif_file = args[++argidx];
				continue;
			}
			if (args[argidx] == "-run" && argidx+1 < args.size()) {
				size_t pos = args[argidx+1].find(':');
				if (pos == std::string::npos)
					break;
				run_from = args[++argidx].substr(0, pos);
				run_to = args[argidx].substr(pos+1);
				continue;
			}
			if (args[argidx] == "-flatten") {
				flatten = true;
				continue;
			}
			if (args[argidx] == "-retime") {
				retime = true;
				continue;
			}
			if (args[argidx] == "-nocarry") {
				nocarry = true;
				continue;
			}
			if (args[argidx] == "-nomux") {
				nomux = true;
				continue;
			}
			if (args[argidx] == "-vpr") {
				vpr = true;
				continue;
			}
			if (args[argidx] == "-nobram") {
				nobram = true;
				continue;
			}
			if (args[argidx] == "-nodram") {
				nodram = true;
				continue;
			}
			if (args[argidx] == "-nosrl") {
				nosrl = true;
				continue;
			}
			break;
		}
		extra_args(args, argidx, design);

		if (arch != "xcup" && arch != "xcu" && arch != "xc7" && arch != "xc6s")
			log_cmd_error("Invalid Xilinx -arch setting: %s\n", arch.c_str());

		if (!design->full_selection())
			log_cmd_error("This command only operates on fully selected designs!\n");

		log_header(design, "Executing SYNTH_XILINX pass.\n");
		log_push();

		run_script(design, run_from, run_to);

		log_pop();
	}

	void script() YS_OVERRIDE
	{
		if (check_label("begin")) {
			if (vpr)
				run("read_verilog -lib -D_EXPLICIT_CARRY +/xilinx/cells_sim.v");
			else
				run("read_verilog -lib +/xilinx/cells_sim.v");

			run("read_verilog -lib +/xilinx/cells_xtra.v");

			if (!nobram || help_mode)
				run("read_verilog -lib +/xilinx/brams_bb.v", "(skip if '-nobram')");

			run(stringf("hierarchy -check %s", top_opt.c_str()));
		}

		if (check_label("flatten", "(with '-flatten' only)")) {
			if (flatten || help_mode) {
				run("proc");
				run("flatten");
			}
		}

		if (check_label("coarse")) {
			run("synth -run coarse");
		}

		if (check_label("bram", "(skip if '-nobram')")) {
			if (!nobram || help_mode) {
				run("memory_bram -rules +/xilinx/brams.txt");
				run("techmap -map +/xilinx/brams_map.v");
			}
		}

		if (check_label("dram", "(skip if '-nodram')")) {
			if (!nodram || help_mode) {
				run("memory_bram -rules +/xilinx/drams.txt");
				run("techmap -map +/xilinx/drams_map.v");
			}
		}

<<<<<<< HEAD
		if (check_label("fine")) {
			// shregmap -tech xilinx can cope with $shiftx and $mux
			//   cells for identifiying variable-length shift registers,
			//   so attempt to convert $pmux-es to the former
			if (!nosrl || help_mode)
				run("pmux2shiftx", "(skip if '-nosrl')");

			run("opt -fast -full");
			run("memory_map");
			run("dffsr2dff");
			run("dff2dffe");
			run("opt -full");
=======
		if (check_label(active, run_from, run_to, "fine"))
		{
			Pass::call(design, "opt -fast");
			Pass::call(design, "memory_map");
			Pass::call(design, "dffsr2dff");
			Pass::call(design, "dff2dffe");
			if (!nocarry) {
				if (vpr) {
					Pass::call(design, "techmap -map +/xilinx/arith_map.v -D _EXPLICIT_CARRY");
				} else {
					Pass::call(design, "techmap -map +/xilinx/arith_map.v");
				}
			}
			Pass::call(design, "opt -fast");
		}
>>>>>>> 98e5a625

			if (!nosrl || help_mode) {
				// shregmap operates on bit-level flops, not word-level,
				//   so break those down here
				run("simplemap t:$dff t:$dffe", "(skip if '-nosrl')");
				// shregmap with '-tech xilinx' infers variable length shift regs
				run("shregmap -tech xilinx -minlen 3", "(skip if '-nosrl')");
			}

			if (!vpr || help_mode)
				run("techmap -map +/techmap.v -map +/xilinx/arith_map.v");
			else
				run("techmap -map +/techmap.v +/xilinx/arith_map.v -D _EXPLICIT_CARRY");

			run("opt -fast");
		}

<<<<<<< HEAD
		if (check_label("map_cells")) {
			run("techmap -map +/techmap.v -map +/xilinx/cells_map.v");
			run("clean");
		}

		if (check_label("map_luts")) {
			if (help_mode)
				run("abc -luts 2:2,3,6:5,10,20 [-dff]");
			else
				run("abc -luts 2:2,3,6:5,10,20" + string(retime ? " -dff" : ""));
			run("clean");
=======
		if (check_label(active, run_from, run_to, "map_luts"))
		{
			Pass::call(design, "opt -full");
			Pass::call(design, "techmap -map +/techmap.v -D _NO_POS_SR -map +/xilinx/ff_map.v");
			if (nomux)
				Pass::call(design, "abc -luts 2:2,3,6:5" + string(retime ? " -dff" : ""));
			else
				Pass::call(design, "abc -luts 2:2,3,6:5,10,20" + string(retime ? " -dff" : ""));
			Pass::call(design, "clean");
>>>>>>> 98e5a625
			// This shregmap call infers fixed length shift registers after abc
			//   has performed any necessary retiming
			if (!nosrl || help_mode)
				run("shregmap -minlen 3 -init -params -enpol any_or_none", "(skip if '-nosrl')");
			run("techmap -map +/xilinx/lut_map.v -map +/xilinx/ff_map.v -map +/xilinx/cells_map.v");
			run("dffinit -ff FDRE Q INIT -ff FDCE Q INIT -ff FDPE Q INIT -ff FDSE Q INIT "
					"-ff FDRE_1 Q INIT -ff FDCE_1 Q INIT -ff FDPE_1 Q INIT -ff FDSE_1 Q INIT");
			run("clean");
		}

		if (check_label("check")) {
			run("hierarchy -check");
			run("stat -tech xilinx");
			run("check -noinit");
		}

		if (check_label("edif")) {
			if (!edif_file.empty() || help_mode)
				run(stringf("write_edif -pvector bra %s", edif_file.c_str()));
		}

		if (check_label("blif")) {
			if (!blif_file.empty() || help_mode)
				run(stringf("write_blif %s", edif_file.c_str()));
		}
	}
} SynthXilinxPass;

PRIVATE_NAMESPACE_END<|MERGE_RESOLUTION|>--- conflicted
+++ resolved
@@ -68,10 +68,10 @@
 		log("        disable inference of shift registers\n");
 		log("\n");
 		log("    -nocarry\n");
-		log("        do not use XORCY/MUXCY cells in output netlist\n");
-		log("\n");
-		log("    -nomux\n");
-		log("        do not use MUXF[78] muxes to implement LUTs larger than LUT6s\n");
+		log("        do not use XORCY/MUXCY/CARRY4 cells in output netlist\n");
+		log("\n");
+		log("    -nowidelut\n");
+		log("        do not use MUXF[78] resources to implement LUTs larger than LUT6s\n");
 		log("\n");
 		log("    -run <from_label>:<to_label>\n");
 		log("        only run the commands between the labels (see below). an empty\n");
@@ -91,7 +91,7 @@
 	}
 
 	std::string top_opt, edif_file, blif_file, arch;
-	bool flatten, retime, vpr, nobram, nodram, nosrl;
+	bool flatten, retime, vpr, nobram, nodram, nosrl, nocarry, nowidelut;
 
 	void clear_flags() YS_OVERRIDE
 	{
@@ -104,24 +104,15 @@
 		nobram = false;
 		nodram = false;
 		nosrl = false;
+		nocarry = false;
+		nowidelut = false;
 		arch = "xc7";
 	}
 
 	void execute(std::vector<std::string> args, RTLIL::Design *design) YS_OVERRIDE
 	{
 		std::string run_from, run_to;
-<<<<<<< HEAD
 		clear_flags();
-=======
-		bool flatten = false;
-		bool retime = false;
-		bool nocarry = false;
-		bool nomux = false;
-		bool vpr = false;
-		bool nobram = false;
-		bool nodram = false;
-		bool nosrl = false;
->>>>>>> 98e5a625
 
 		size_t argidx;
 		for (argidx = 1; argidx < args.size(); argidx++)
@@ -241,7 +232,6 @@
 			}
 		}
 
-<<<<<<< HEAD
 		if (check_label("fine")) {
 			// shregmap -tech xilinx can cope with $shiftx and $mux
 			//   cells for identifiying variable-length shift registers,
@@ -254,23 +244,6 @@
 			run("dffsr2dff");
 			run("dff2dffe");
 			run("opt -full");
-=======
-		if (check_label(active, run_from, run_to, "fine"))
-		{
-			Pass::call(design, "opt -fast");
-			Pass::call(design, "memory_map");
-			Pass::call(design, "dffsr2dff");
-			Pass::call(design, "dff2dffe");
-			if (!nocarry) {
-				if (vpr) {
-					Pass::call(design, "techmap -map +/xilinx/arith_map.v -D _EXPLICIT_CARRY");
-				} else {
-					Pass::call(design, "techmap -map +/xilinx/arith_map.v");
-				}
-			}
-			Pass::call(design, "opt -fast");
-		}
->>>>>>> 98e5a625
 
 			if (!nosrl || help_mode) {
 				// shregmap operates on bit-level flops, not word-level,
@@ -280,15 +253,16 @@
 				run("shregmap -tech xilinx -minlen 3", "(skip if '-nosrl')");
 			}
 
-			if (!vpr || help_mode)
+			if (help_mode)
+				run("techmap -map +/techmap.v -map +/xilinx/arith_map.v", "(skip if '-nocarry')");
+			else if (!vpr)
 				run("techmap -map +/techmap.v -map +/xilinx/arith_map.v");
 			else
-				run("techmap -map +/techmap.v +/xilinx/arith_map.v -D _EXPLICIT_CARRY");
+				run("techmap -map +/techmap.v -map +/xilinx/arith_map.v -D _EXPLICIT_CARRY");
 
 			run("opt -fast");
 		}
 
-<<<<<<< HEAD
 		if (check_label("map_cells")) {
 			run("techmap -map +/techmap.v -map +/xilinx/cells_map.v");
 			run("clean");
@@ -296,21 +270,12 @@
 
 		if (check_label("map_luts")) {
 			if (help_mode)
-				run("abc -luts 2:2,3,6:5,10,20 [-dff]");
+				run("abc -luts 2:2,3,6:5[,10,20] [-dff]", "(skip if 'nowidelut', only for '-retime')");
+			else if (nowidelut)
+				run("abc -luts 2:2,3,6:5" + string(retime ? " -dff" : ""));
 			else
 				run("abc -luts 2:2,3,6:5,10,20" + string(retime ? " -dff" : ""));
 			run("clean");
-=======
-		if (check_label(active, run_from, run_to, "map_luts"))
-		{
-			Pass::call(design, "opt -full");
-			Pass::call(design, "techmap -map +/techmap.v -D _NO_POS_SR -map +/xilinx/ff_map.v");
-			if (nomux)
-				Pass::call(design, "abc -luts 2:2,3,6:5" + string(retime ? " -dff" : ""));
-			else
-				Pass::call(design, "abc -luts 2:2,3,6:5,10,20" + string(retime ? " -dff" : ""));
-			Pass::call(design, "clean");
->>>>>>> 98e5a625
 			// This shregmap call infers fixed length shift registers after abc
 			//   has performed any necessary retiming
 			if (!nosrl || help_mode)
