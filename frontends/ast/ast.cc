--- conflicted
+++ resolved
@@ -194,12 +194,9 @@
 	is_logic = false;
 	is_signed = false;
 	is_string = false;
-<<<<<<< HEAD
 	is_wand = false;
 	is_wor = false;
-=======
 	is_unsized = false;
->>>>>>> 92dde319
 	was_checked = false;
 	range_valid = false;
 	range_swapped = false;
