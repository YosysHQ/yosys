--- conflicted
+++ resolved
@@ -8,11 +8,7 @@
       shell: bash
       run: |
         sudo apt-get update
-<<<<<<< HEAD
-        sudo apt-get install gperf build-essential bison flex libreadline-dev gawk tcl-dev libffi-dev git graphviz xdot pkg-config python3 libboost-system-dev libboost-python-dev libboost-filesystem-dev zlib1g-dev libnsl-dev libbz2-dev libdwarf-dev libelf-dev elfutils libdw-dev
-=======
-        sudo apt-get install gperf build-essential bison flex libreadline-dev gawk tcl-dev libffi-dev git graphviz xdot pkg-config python3 libboost-system-dev libboost-python-dev libboost-filesystem-dev zlib1g-dev libbz2-dev
->>>>>>> da5c20dc
+        sudo apt-get install gperf build-essential bison flex libreadline-dev gawk tcl-dev libffi-dev git graphviz xdot pkg-config python3 libboost-system-dev libboost-python-dev libboost-filesystem-dev zlib1g-dev libbz2-dev libnsl-dev libdwarf-dev libelf-dev elfutils libdw-dev
 
     - name: Install macOS Dependencies
       if: runner.os == 'macOS'
