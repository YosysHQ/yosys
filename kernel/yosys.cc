--- conflicted
+++ resolved
@@ -555,13 +555,6 @@
 #include "kernel/constids.inc"
 #undef X
 
-<<<<<<< HEAD
-	#ifdef WITH_PYTHON
-		if (!Py_IsInitialized()) {
-			PyImport_AppendInittab((char*)"libyosys", INIT_MODULE);
-			Py_Initialize();
-		}
-=======
 #ifdef WITH_PYTHON
 	// With Python 3.12, calling PyImport_AppendInittab on an already
 	// initialized platform fails (such as when libyosys is imported
@@ -569,7 +562,6 @@
 	if (!Py_IsInitialized()) {
 		PyImport_AppendInittab((char*)"libyosys", INIT_MODULE);
 		Py_Initialize();
->>>>>>> eef1319e
 		PyRun_SimpleString("import sys");
 		signal(SIGINT, SIG_DFL);
 	}
