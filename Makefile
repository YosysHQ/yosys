<<<<<<< HEAD
# CONFIG := none
# CONFIG := clang
CONFIG := gcc
=======

CONFIG := none
# CONFIG := clang
# CONFIG := gcc
>>>>>>> 0a854cf4
# CONFIG := afl-gcc
# CONFIG := emcc
# CONFIG := wasi
# CONFIG := mxe
# CONFIG := msys2-32
# CONFIG := msys2-64

# features (the more the better)
ENABLE_TCL := 1
ENABLE_ABC := 1
ENABLE_GLOB := 1
ENABLE_PLUGINS := 1
ENABLE_READLINE := 1
ENABLE_EDITLINE := 0
ENABLE_GHDL := 0
ENABLE_VERIFIC := 1
ENABLE_VERIFIC_EDIF := 1
ENABLE_VERIFIC_LIBERTY := 1
DISABLE_VERIFIC_EXTENSIONS := 1
DISABLE_VERIFIC_VHDL := 1
ENABLE_COVER := 1
ENABLE_LIBYOSYS := 1
ENABLE_ZLIB := 1

# python wrappers
ENABLE_PYOSYS := 1 

# other configuration flags
ENABLE_GCOV := 0
ENABLE_GPROF := 0
ENABLE_DEBUG := 0
ENABLE_NDEBUG := 0
ENABLE_CCACHE := 0
# sccache is not always a drop-in replacement for ccache in practice
ENABLE_SCCACHE := 0
LINK_CURSES := 0
LINK_TERMCAP := 0
LINK_ABC := 0
# Needed for environments that can't run executables (i.e. emscripten, wasm)
DISABLE_SPAWN := 0
# Needed for environments that don't have proper thread support (i.e. emscripten, wasm--for now)
DISABLE_ABC_THREADS := 0

# clang sanitizers
SANITIZER =
# SANITIZER = address
# SANITIZER = memory
# SANITIZER = undefined
# SANITIZER = cfi

PROGRAM_PREFIX :=

OS := $(shell uname -s)
PREFIX ?= /usr/local
INSTALL_SUDO :=
ifneq ($(filter MINGW%,$(OS)),)
OS := MINGW
endif

ifneq ($(wildcard Makefile.conf),)
include Makefile.conf
endif

ifeq ($(ENABLE_PYOSYS),1)
ENABLE_LIBYOSYS := 1
endif

BINDIR := $(PREFIX)/bin
LIBDIR := $(PREFIX)/lib/$(PROGRAM_PREFIX)yosys
DATDIR := $(PREFIX)/share/$(PROGRAM_PREFIX)yosys

EXE =
OBJS =
GENFILES =
EXTRA_OBJS =
EXTRA_TARGETS =
TARGETS = $(PROGRAM_PREFIX)yosys$(EXE) $(PROGRAM_PREFIX)yosys-config

PRETTY = 1
SMALL = 0

# Unit test
UNITESTPATH := tests/unit

all: top-all

YOSYS_SRC := $(dir $(firstword $(MAKEFILE_LIST)))
VPATH := $(YOSYS_SRC)

CXXSTD ?= c++11
CXXFLAGS := $(CXXFLAGS) -Wall -Wextra -ggdb -I. -I"$(YOSYS_SRC)" -MD -MP -D_YOSYS_ -fPIC -I$(PREFIX)/include
LIBS := $(LIBS) -lstdc++ -lm
PLUGIN_LINKFLAGS :=
PLUGIN_LIBS :=
EXE_LINKFLAGS :=
ifeq ($(OS), MINGW)
EXE_LINKFLAGS := -Wl,--export-all-symbols -Wl,--out-implib,libyosys_exe.a
PLUGIN_LINKFLAGS += -L"$(LIBDIR)"
PLUGIN_LIBS := -lyosys_exe
endif

PKG_CONFIG ?= pkg-config
SED ?= sed
BISON ?= bison
STRIP ?= strip
AWK ?= awk

ifeq ($(OS), Darwin)
PLUGIN_LINKFLAGS += -undefined dynamic_lookup

# homebrew search paths
ifneq ($(shell :; command -v brew),)
BREW_PREFIX := $(shell brew --prefix)/opt
$(info $$BREW_PREFIX is [${BREW_PREFIX}])
ifeq ($(ENABLE_PYOSYS),1)
CXXFLAGS += -I$(BREW_PREFIX)/boost/include/boost
LINKFLAGS += -L$(BREW_PREFIX)/boost/lib
endif
CXXFLAGS += -I$(BREW_PREFIX)/readline/include
LINKFLAGS += -L$(BREW_PREFIX)/readline/lib
PKG_CONFIG_PATH := $(BREW_PREFIX)/libffi/lib/pkgconfig:$(PKG_CONFIG_PATH)
PKG_CONFIG_PATH := $(BREW_PREFIX)/tcl-tk/lib/pkgconfig:$(PKG_CONFIG_PATH)
export PATH := $(BREW_PREFIX)/bison/bin:$(BREW_PREFIX)/gettext/bin:$(BREW_PREFIX)/flex/bin:$(PATH)

# macports search paths
else ifneq ($(shell :; command -v port),)
PORT_PREFIX := $(patsubst %/bin/port,%,$(shell :; command -v port))
CXXFLAGS += -I$(PORT_PREFIX)/include
LINKFLAGS += -L$(PORT_PREFIX)/lib
PKG_CONFIG_PATH := $(PORT_PREFIX)/lib/pkgconfig:$(PKG_CONFIG_PATH)
export PATH := $(PORT_PREFIX)/bin:$(PATH)
endif

else
LINKFLAGS += -rdynamic
ifneq ($(OS), OpenBSD)
LIBS += -lrt
endif
endif

YOSYS_VER := 0.39+147

# Note: We arrange for .gitcommit to contain the (short) commit hash in
# tarballs generated with git-archive(1) using .gitattributes. The git repo
# will have this file in its unexpanded form tough, in which case we fall
# back to calling git directly.
TARBALL_GIT_REV := $(shell cat $(YOSYS_SRC)/.gitcommit)
ifeq ($(TARBALL_GIT_REV),$$Format:%h$$)
GIT_REV := $(shell GIT_DIR=$(YOSYS_SRC)/.git git rev-parse --short=9 HEAD || echo UNKNOWN)
else
GIT_REV := $(TARBALL_GIT_REV)
endif

OBJS = kernel/version_$(GIT_REV).o

bumpversion:
	sed -i "/^YOSYS_VER := / s/+[0-9][0-9]*$$/+`git log --oneline 0033808.. | wc -l`/;" Makefile

# set 'ABCREV = default' to use abc/ as it is
#
# Note: If you do ABC development, make sure that 'abc' in this directory
# is just a symlink to your actual ABC working directory, as 'make mrproper'
# will remove the 'abc' directory and you do not want to accidentally
# delete your work on ABC..
ABCREV = 0cd90d0
ABCPULL = 1
ABCURL ?= https://github.com/YosysHQ/abc
ABCMKARGS = CC="$(CXX)" CXX="$(CXX)" ABC_USE_LIBSTDCXX=1 ABC_USE_NAMESPACE=abc VERBOSE=$(Q)

# set ABCEXTERNAL = <abc-command> to use an external ABC instance
# Note: The in-tree ABC (yosys-abc) will not be installed when ABCEXTERNAL is set.
ABCEXTERNAL ?=

define newline


endef

ifneq ($(wildcard Makefile.conf),)
# don't echo Makefile.conf contents when invoked to print source versions
ifeq ($(findstring echo-,$(MAKECMDGOALS)),)
$(info $(subst $$--$$,$(newline),$(shell sed 's,^,[Makefile.conf] ,; s,$$,$$--$$,;' < Makefile.conf | tr -d '\n' | sed 's,\$$--\$$$$,,')))
endif
include Makefile.conf
endif

PYTHON_EXECUTABLE := $(shell if python3 -c ""; then echo "python3"; else echo "python"; fi)
ifeq ($(ENABLE_PYOSYS),1)
PYTHON_VERSION_TESTCODE := "import sys;t='{v[0]}.{v[1]}'.format(v=list(sys.version_info[:2]));print(t)"
PYTHON_VERSION := $(shell $(PYTHON_EXECUTABLE) -c ""$(PYTHON_VERSION_TESTCODE)"")
PYTHON_MAJOR_VERSION := $(shell echo $(PYTHON_VERSION) | cut -f1 -d.)

ENABLE_PYTHON_CONFIG_EMBED ?= $(shell $(PYTHON_EXECUTABLE)-config --embed --libs > /dev/null && echo 1)
ifeq ($(ENABLE_PYTHON_CONFIG_EMBED),1)
PYTHON_CONFIG := $(PYTHON_EXECUTABLE)-config --embed
else
PYTHON_CONFIG := $(PYTHON_EXECUTABLE)-config
endif

PYTHON_DESTDIR := $(shell $(PYTHON_EXECUTABLE) -c "import site; print(site.getsitepackages()[-1]);")

# Reload Makefile.conf to override python specific variables if defined
ifneq ($(wildcard Makefile.conf),)
include Makefile.conf
endif

endif

ABC_ARCHFLAGS = ""
ifeq ($(OS), OpenBSD)
ABC_ARCHFLAGS += "-DABC_NO_RLIMIT"
endif

ifeq ($(CONFIG),clang)
CXX = clang++
CXXFLAGS += -std=$(CXXSTD) -Os
ABCMKARGS += ARCHFLAGS="-DABC_USE_STDINT_H $(ABC_ARCHFLAGS)"

ifneq ($(SANITIZER),)
$(info [Clang Sanitizer] $(SANITIZER))
CXXFLAGS += -g -O1 -fno-omit-frame-pointer -fno-optimize-sibling-calls -fsanitize=$(SANITIZER)
LINKFLAGS += -g -fsanitize=$(SANITIZER)
ifneq ($(findstring address,$(SANITIZER)),)
ENABLE_COVER := 0
endif
ifneq ($(findstring memory,$(SANITIZER)),)
CXXFLAGS += -fPIE -fsanitize-memory-track-origins
LINKFLAGS += -fPIE -fsanitize-memory-track-origins
endif
ifneq ($(findstring cfi,$(SANITIZER)),)
CXXFLAGS += -flto
LINKFLAGS += -flto
endif
endif

else ifeq ($(CONFIG),gcc)
CXX = g++
CXXFLAGS += -std=$(CXXSTD) -Os
ABCMKARGS += ARCHFLAGS="-DABC_USE_STDINT_H $(ABC_ARCHFLAGS)"

else ifeq ($(CONFIG),gcc-static)
LINKFLAGS := $(filter-out -rdynamic,$(LINKFLAGS)) -static
LIBS := $(filter-out -lrt,$(LIBS))
CXXFLAGS := $(filter-out -fPIC,$(CXXFLAGS))
CXXFLAGS += -std=$(CXXSTD) -Os
ABCMKARGS = CC="$(CC)" CXX="$(CXX)" LD="$(CXX)" ABC_USE_LIBSTDCXX=1 LIBS="-lm -lpthread -static" OPTFLAGS="-O" \
                       ARCHFLAGS="-DABC_USE_STDINT_H -DABC_NO_DYNAMIC_LINKING=1 -Wno-unused-but-set-variable $(ARCHFLAGS)" ABC_USE_NO_READLINE=1
ifeq ($(DISABLE_ABC_THREADS),1)
ABCMKARGS += "ABC_USE_NO_PTHREADS=1"
endif

else ifeq ($(CONFIG),afl-gcc)
CXX = AFL_QUIET=1 AFL_HARDEN=1 afl-gcc
CXXFLAGS += -std=$(CXXSTD) -Os
ABCMKARGS += ARCHFLAGS="-DABC_USE_STDINT_H"

else ifeq ($(CONFIG),cygwin)
CXX = g++
CXXFLAGS += -std=gnu++11 -Os
ABCMKARGS += ARCHFLAGS="-DABC_USE_STDINT_H"

else ifeq ($(CONFIG),emcc)
CXX = emcc
CXXFLAGS := -std=$(CXXSTD) $(filter-out -fPIC -ggdb,$(CXXFLAGS))
ABCMKARGS += ARCHFLAGS="-DABC_USE_STDINT_H -DABC_MEMALIGN=8"
EMCC_CXXFLAGS := -Os -Wno-warn-absolute-paths
EMCC_LINKFLAGS := --embed-file share
EMCC_LINKFLAGS += -s NO_EXIT_RUNTIME=1
EMCC_LINKFLAGS += -s EXPORTED_FUNCTIONS="['_main','_run','_prompt','_errmsg','_memset']"
EMCC_LINKFLAGS += -s TOTAL_MEMORY=134217728
EMCC_LINKFLAGS += -s EXPORTED_RUNTIME_METHODS='["ccall", "cwrap"]'
# https://github.com/kripken/emscripten/blob/master/src/settings.js
CXXFLAGS += $(EMCC_CXXFLAGS)
LINKFLAGS += $(EMCC_LINKFLAGS)
LIBS =
EXE = .js

DISABLE_SPAWN := 1

TARGETS := $(filter-out $(PROGRAM_PREFIX)yosys-config,$(TARGETS))
EXTRA_TARGETS += yosysjs-$(YOSYS_VER).zip

ifeq ($(ENABLE_ABC),1)
LINK_ABC := 1
DISABLE_ABC_THREADS := 1
endif

viz.js:
	wget -O viz.js.part https://github.com/mdaines/viz.js/releases/download/0.0.3/viz.js
	mv viz.js.part viz.js

yosysjs-$(YOSYS_VER).zip: yosys.js viz.js misc/yosysjs/*
	rm -rf yosysjs-$(YOSYS_VER) yosysjs-$(YOSYS_VER).zip
	mkdir -p yosysjs-$(YOSYS_VER)
	cp viz.js misc/yosysjs/* yosys.js yosys.wasm yosysjs-$(YOSYS_VER)/
	zip -r yosysjs-$(YOSYS_VER).zip yosysjs-$(YOSYS_VER)

yosys.html: misc/yosys.html
	$(P) cp misc/yosys.html yosys.html

else ifeq ($(CONFIG),wasi)
ifeq ($(WASI_SDK),)
CXX = clang++
AR = llvm-ar
RANLIB = llvm-ranlib
WASIFLAGS := -target wasm32-wasi --sysroot $(WASI_SYSROOT) $(WASIFLAGS)
else
CXX = $(WASI_SDK)/bin/clang++
AR = $(WASI_SDK)/bin/ar
RANLIB = $(WASI_SDK)/bin/ranlib
WASIFLAGS := --sysroot $(WASI_SDK)/share/wasi-sysroot $(WASIFLAGS)
endif
CXXFLAGS := $(WASIFLAGS) -std=$(CXXSTD) -Os -D_WASI_EMULATED_PROCESS_CLOCKS $(filter-out -fPIC,$(CXXFLAGS))
LINKFLAGS := $(WASIFLAGS) -Wl,-z,stack-size=1048576 $(filter-out -rdynamic,$(LINKFLAGS))
LIBS := -lwasi-emulated-process-clocks $(filter-out -lrt,$(LIBS))
ABCMKARGS += AR="$(AR)" RANLIB="$(RANLIB)"
ABCMKARGS += ARCHFLAGS="$(WASIFLAGS) -D_WASI_EMULATED_PROCESS_CLOCKS -DABC_USE_STDINT_H -DABC_NO_DYNAMIC_LINKING -DABC_NO_RLIMIT"
ABCMKARGS += OPTFLAGS="-Os"
EXE = .wasm

DISABLE_SPAWN := 1

ifeq ($(ENABLE_ABC),1)
LINK_ABC := 1
DISABLE_ABC_THREADS := 1
endif

else ifeq ($(CONFIG),mxe)
PKG_CONFIG = /usr/local/src/mxe/usr/bin/i686-w64-mingw32.static-pkg-config
CXX = /usr/local/src/mxe/usr/bin/i686-w64-mingw32.static-g++
CXXFLAGS += -std=$(CXXSTD) -Os -D_POSIX_SOURCE -DYOSYS_MXE_HACKS -Wno-attributes
CXXFLAGS := $(filter-out -fPIC,$(CXXFLAGS))
LINKFLAGS := $(filter-out -rdynamic,$(LINKFLAGS)) -s
LIBS := $(filter-out -lrt,$(LIBS))
ABCMKARGS += ARCHFLAGS="-DWIN32_NO_DLL -DHAVE_STRUCT_TIMESPEC -fpermissive -w"
# TODO: Try to solve pthread linking issue in more appropriate way
ABCMKARGS += LIBS="lib/x86/pthreadVC2.lib -s" LINKFLAGS="-Wl,--allow-multiple-definition" ABC_USE_NO_READLINE=1 CC="/usr/local/src/mxe/usr/bin/i686-w64-mingw32.static-gcc"
EXE = .exe

else ifeq ($(CONFIG),msys2-32)
CXX = i686-w64-mingw32-g++
CXXFLAGS += -std=$(CXXSTD) -Os -D_POSIX_SOURCE -DYOSYS_WIN32_UNIX_DIR
CXXFLAGS := $(filter-out -fPIC,$(CXXFLAGS))
LINKFLAGS := $(filter-out -rdynamic,$(LINKFLAGS)) -s
LIBS := $(filter-out -lrt,$(LIBS))
ABCMKARGS += ARCHFLAGS="-DABC_USE_STDINT_H -DWIN32_NO_DLL -DHAVE_STRUCT_TIMESPEC -fpermissive -w"
ABCMKARGS += LIBS="-lpthread -lshlwapi -s" ABC_USE_NO_READLINE=0 CC="i686-w64-mingw32-gcc" CXX="$(CXX)"
EXE = .exe

else ifeq ($(CONFIG),msys2-64)
CXX = x86_64-w64-mingw32-g++
CXXFLAGS += -std=$(CXXSTD) -Os -D_POSIX_SOURCE -DYOSYS_WIN32_UNIX_DIR
CXXFLAGS := $(filter-out -fPIC,$(CXXFLAGS))
LINKFLAGS := $(filter-out -rdynamic,$(LINKFLAGS)) -s
LIBS := $(filter-out -lrt,$(LIBS))
ABCMKARGS += ARCHFLAGS="-DABC_USE_STDINT_H -DWIN32_NO_DLL -DHAVE_STRUCT_TIMESPEC -fpermissive -w"
ABCMKARGS += LIBS="-lpthread -lshlwapi -s" ABC_USE_NO_READLINE=0 CC="x86_64-w64-mingw32-gcc" CXX="$(CXX)"
EXE = .exe

else ifeq ($(CONFIG),none)
CXXFLAGS += -std=$(CXXSTD) -Os
ABCMKARGS += ARCHFLAGS="-DABC_USE_STDINT_H $(ABC_ARCHFLAGS)"

else
$(error Invalid CONFIG setting '$(CONFIG)'. Valid values: clang, gcc, emcc, mxe, msys2-32, msys2-64, none)
endif

ifeq ($(ENABLE_LIBYOSYS),1)
TARGETS += libyosys.so
endif

ifeq ($(ENABLE_PYOSYS),1)
# Detect name of boost_python library. Some distros use boost_python-py<version>, other boost_python<version>, some only use the major version number, some a concatenation of major and minor version numbers
CHECK_BOOST_PYTHON = (echo "int main(int argc, char ** argv) {return 0;}" | $(CXX) -xc -o /dev/null $(shell $(PYTHON_CONFIG) --ldflags) -l$(1) - > /dev/null 2>&1 && echo "-l$(1)")
BOOST_PYTHON_LIB ?= $(shell \
	$(call CHECK_BOOST_PYTHON,boost_python-py$(subst .,,$(PYTHON_VERSION))) || \
	$(call CHECK_BOOST_PYTHON,boost_python-py$(PYTHON_MAJOR_VERSION)) || \
	$(call CHECK_BOOST_PYTHON,boost_python$(subst .,,$(PYTHON_VERSION))) || \
	$(call CHECK_BOOST_PYTHON,boost_python$(PYTHON_MAJOR_VERSION)) \
)

ifeq ($(BOOST_PYTHON_LIB),)
$(error BOOST_PYTHON_LIB could not be detected. Please define manually)
endif

LIBS += $(shell $(PYTHON_CONFIG) --libs) $(BOOST_PYTHON_LIB) -lboost_system -lboost_filesystem
# python-config --ldflags includes LIBS for some reason
LINKFLAGS += $(filter-out -l%,$(shell $(PYTHON_CONFIG) --ldflags))
CXXFLAGS += $(shell $(PYTHON_CONFIG) --includes) -DWITH_PYTHON

PY_WRAPPER_FILE = kernel/python_wrappers
OBJS += $(PY_WRAPPER_FILE).o
PY_GEN_SCRIPT= py_wrap_generator
PY_WRAP_INCLUDES := $(shell python$(PYTHON_VERSION) -c "from misc import $(PY_GEN_SCRIPT); $(PY_GEN_SCRIPT).print_includes()")
endif # ENABLE_PYOSYS

ifeq ($(ENABLE_READLINE),1)
CXXFLAGS += -DYOSYS_ENABLE_READLINE
ifeq ($(OS), $(filter $(OS),FreeBSD OpenBSD NetBSD))
CXXFLAGS += -I/usr/local/include
endif
LIBS += -lreadline
ifeq ($(LINK_CURSES),1)
LIBS += -lcurses
ABCMKARGS += "ABC_READLINE_LIBRARIES=-lcurses -lreadline"
endif
ifeq ($(LINK_TERMCAP),1)
LIBS += -ltermcap
ABCMKARGS += "ABC_READLINE_LIBRARIES=-lreadline -ltermcap"
endif
ifeq ($(CONFIG),mxe)
LIBS += -ltermcap
endif
else
ifeq ($(ENABLE_EDITLINE),1)
CXXFLAGS += -DYOSYS_ENABLE_EDITLINE
LIBS += -ledit -ltinfo -lbsd
else
ABCMKARGS += "ABC_USE_NO_READLINE=1"
endif
endif

ifeq ($(DISABLE_ABC_THREADS),1)
ABCMKARGS += "ABC_USE_NO_PTHREADS=1"
endif

ifeq ($(DISABLE_SPAWN),1)
CXXFLAGS += -DYOSYS_DISABLE_SPAWN
endif

ifeq ($(ENABLE_PLUGINS),1)
CXXFLAGS += $(shell PKG_CONFIG_PATH=$(PKG_CONFIG_PATH) $(PKG_CONFIG) --silence-errors --cflags libffi) -DYOSYS_ENABLE_PLUGINS
ifeq ($(OS), MINGW)
CXXFLAGS += -Ilibs/dlfcn-win32
endif
LIBS += $(shell PKG_CONFIG_PATH=$(PKG_CONFIG_PATH) $(PKG_CONFIG) --silence-errors --libs libffi || echo -lffi)
ifneq ($(OS), $(filter $(OS),FreeBSD OpenBSD NetBSD MINGW))
LIBS += -ldl
endif
endif

ifeq ($(ENABLE_GLOB),1)
CXXFLAGS += -DYOSYS_ENABLE_GLOB
endif

ifeq ($(ENABLE_ZLIB),1)
CXXFLAGS += -DYOSYS_ENABLE_ZLIB
LIBS += -lz
endif


ifeq ($(ENABLE_TCL),1)
TCL_VERSION ?= tcl$(shell bash -c "tclsh <(echo 'puts [info tclversion]')")
ifeq ($(OS), $(filter $(OS),FreeBSD OpenBSD NetBSD))
# BSDs usually use tcl8.6, but the lib is named "libtcl86"
TCL_INCLUDE ?= /usr/local/include/$(TCL_VERSION)
TCL_LIBS ?= -l$(subst .,,$(TCL_VERSION))
else
TCL_INCLUDE ?= /usr/include/$(TCL_VERSION)
TCL_LIBS ?= -l$(TCL_VERSION)
endif

ifeq ($(CONFIG),mxe)
CXXFLAGS += -DYOSYS_ENABLE_TCL
LIBS += -ltcl86 -lwsock32 -lws2_32 -lnetapi32 -lz -luserenv
else
CXXFLAGS += $(shell PKG_CONFIG_PATH=$(PKG_CONFIG_PATH) $(PKG_CONFIG) --silence-errors --cflags tcl || echo -I$(TCL_INCLUDE)) -DYOSYS_ENABLE_TCL
LIBS += $(shell PKG_CONFIG_PATH=$(PKG_CONFIG_PATH) $(PKG_CONFIG) --silence-errors --libs tcl || echo $(TCL_LIBS))
endif
endif

ifeq ($(ENABLE_GCOV),1)
CXXFLAGS += --coverage
LINKFLAGS += --coverage
endif

ifeq ($(ENABLE_GPROF),1)
CXXFLAGS += -pg
LINKFLAGS += -pg
endif

ifeq ($(ENABLE_NDEBUG),1)
CXXFLAGS := -O3 -DNDEBUG $(filter-out -Os -ggdb,$(CXXFLAGS))
endif

ifeq ($(ENABLE_DEBUG),1)
ifeq ($(CONFIG),clang)
CXXFLAGS := -O0 -DDEBUG $(filter-out -Os,$(CXXFLAGS))
else
CXXFLAGS := -Og -DDEBUG $(filter-out -Os,$(CXXFLAGS))
endif
endif

ifeq ($(ENABLE_ABC),1)
CXXFLAGS += -DYOSYS_ENABLE_ABC
ifeq ($(LINK_ABC),1)
CXXFLAGS += -DYOSYS_LINK_ABC
ifeq ($(DISABLE_ABC_THREADS),0)
LIBS += -lpthread
endif
else
ifeq ($(ABCEXTERNAL),)
TARGETS += $(PROGRAM_PREFIX)yosys-abc$(EXE)
endif
endif
endif

ifeq ($(ENABLE_GHDL),1)
GHDL_PREFIX ?= $(PREFIX)
GHDL_INCLUDE_DIR ?= $(GHDL_PREFIX)/include
GHDL_LIB_DIR ?= $(GHDL_PREFIX)/lib
CXXFLAGS += -I$(GHDL_INCLUDE_DIR) -DYOSYS_ENABLE_GHDL
LIBS += $(GHDL_LIB_DIR)/libghdl.a $(file <$(GHDL_LIB_DIR)/libghdl.link)
endif

LIBS_VERIFIC =
ifeq ($(ENABLE_VERIFIC),1)
VERIFIC_DIR ?= /usr/local/src/verific_lib
VERIFIC_COMPONENTS ?= verilog database util containers hier_tree sdf
ifneq ($(DISABLE_VERIFIC_VHDL),1)
VERIFIC_COMPONENTS += vhdl
CXXFLAGS += -DVERIFIC_VHDL_SUPPORT
else
ifneq ($(wildcard $(VERIFIC_DIR)/vhdl),)
VERIFIC_COMPONENTS += vhdl
endif
endif
ifeq ($(ENABLE_VERIFIC_EDIF),1)
VERIFIC_COMPONENTS += edif
CXXFLAGS += -DVERIFIC_EDIF_SUPPORT
endif
ifeq ($(ENABLE_VERIFIC_LIBERTY),1)
VERIFIC_COMPONENTS += synlib
CXXFLAGS += -DVERIFIC_LIBERTY_SUPPORT
endif
ifneq ($(DISABLE_VERIFIC_EXTENSIONS),1)
VERIFIC_COMPONENTS += extensions
CXXFLAGS += -DYOSYSHQ_VERIFIC_EXTENSIONS
endif
CXXFLAGS += $(patsubst %,-I$(VERIFIC_DIR)/%,$(VERIFIC_COMPONENTS)) -DYOSYS_ENABLE_VERIFIC
ifeq ($(OS), Darwin)
LIBS_VERIFIC += $(foreach comp,$(patsubst %,$(VERIFIC_DIR)/%/*-mac.a,$(VERIFIC_COMPONENTS)),-Wl,-force_load $(comp)) -lz
else
LIBS_VERIFIC += -Wl,--whole-archive $(patsubst %,$(VERIFIC_DIR)/%/*-linux.a,$(VERIFIC_COMPONENTS)) -Wl,--no-whole-archive -lz
endif
endif


ifeq ($(ENABLE_COVER),1)
CXXFLAGS += -DYOSYS_ENABLE_COVER
endif

ifeq ($(ENABLE_CCACHE),1)
CXX := ccache $(CXX)
else
ifeq ($(ENABLE_SCCACHE),1)
CXX := sccache $(CXX)
endif
endif

define add_share_file
EXTRA_TARGETS += $(subst //,/,$(1)/$(notdir $(2)))
$(subst //,/,$(1)/$(notdir $(2))): $(2)
	$$(P) mkdir -p $(1)
	$$(Q) cp "$(YOSYS_SRC)"/$(2) $(subst //,/,$(1)/$(notdir $(2)))
endef

define add_gen_share_file
EXTRA_TARGETS += $(subst //,/,$(1)/$(notdir $(2)))
$(subst //,/,$(1)/$(notdir $(2))): $(2)
	$$(P) mkdir -p $(1)
	$$(Q) cp $(2) $(subst //,/,$(1)/$(notdir $(2)))
endef

define add_include_file
$(eval $(call add_share_file,$(dir share/include/$(1)),$(1)))
endef

define add_extra_objs
EXTRA_OBJS += $(1)
.SECONDARY: $(1)
endef

ifeq ($(PRETTY), 1)
P_STATUS = 0
P_OFFSET = 0
P_UPDATE = $(eval P_STATUS=$(shell echo $(OBJS) $(PROGRAM_PREFIX)yosys$(EXE) | $(AWK) 'BEGIN { RS = " "; I = $(P_STATUS)+0; } $$1 == "$@" && NR > I { I = NR; } END { print I; }'))
P_SHOW = [$(shell $(AWK) "BEGIN { N=$(words $(OBJS) $(PROGRAM_PREFIX)yosys$(EXE)); printf \"%3d\", $(P_OFFSET)+90*$(P_STATUS)/N; exit; }")%]
P = @echo "$(if $(findstring $@,$(TARGETS) $(EXTRA_TARGETS)),$(eval P_OFFSET = 10))$(call P_UPDATE)$(call P_SHOW) Building $@";
Q = @
S = -s
else
P_SHOW = ->
P =
Q =
S =
endif

$(eval $(call add_include_file,kernel/binding.h))
$(eval $(call add_include_file,kernel/cellaigs.h))
$(eval $(call add_include_file,kernel/celledges.h))
$(eval $(call add_include_file,kernel/celltypes.h))
$(eval $(call add_include_file,kernel/consteval.h))
$(eval $(call add_include_file,kernel/constids.inc))
$(eval $(call add_include_file,kernel/cost.h))
$(eval $(call add_include_file,kernel/ff.h))
$(eval $(call add_include_file,kernel/ffinit.h))
$(eval $(call add_include_file,kernel/ffmerge.h))
$(eval $(call add_include_file,kernel/fmt.h))
ifeq ($(ENABLE_ZLIB),1)
$(eval $(call add_include_file,kernel/fstdata.h))
endif
$(eval $(call add_include_file,kernel/hashlib.h))
$(eval $(call add_include_file,kernel/json.h))
$(eval $(call add_include_file,kernel/log.h))
$(eval $(call add_include_file,kernel/macc.h))
$(eval $(call add_include_file,kernel/modtools.h))
$(eval $(call add_include_file,kernel/mem.h))
$(eval $(call add_include_file,kernel/qcsat.h))
$(eval $(call add_include_file,kernel/register.h))
$(eval $(call add_include_file,kernel/rtlil.h))
$(eval $(call add_include_file,kernel/satgen.h))
$(eval $(call add_include_file,kernel/scopeinfo.h))
$(eval $(call add_include_file,kernel/sigtools.h))
$(eval $(call add_include_file,kernel/timinginfo.h))
$(eval $(call add_include_file,kernel/utils.h))
$(eval $(call add_include_file,kernel/yosys.h))
$(eval $(call add_include_file,kernel/yw.h))
$(eval $(call add_include_file,libs/ezsat/ezsat.h))
$(eval $(call add_include_file,libs/ezsat/ezminisat.h))
ifeq ($(ENABLE_ZLIB),1)
$(eval $(call add_include_file,libs/fst/fstapi.h))
endif
$(eval $(call add_include_file,libs/sha1/sha1.h))
$(eval $(call add_include_file,libs/json11/json11.hpp))
$(eval $(call add_include_file,passes/fsm/fsmdata.h))
$(eval $(call add_include_file,frontends/ast/ast.h))
$(eval $(call add_include_file,frontends/ast/ast_binding.h))
$(eval $(call add_include_file,frontends/blif/blifparse.h))
$(eval $(call add_include_file,backends/rtlil/rtlil_backend.h))

OBJS += kernel/driver.o kernel/register.o kernel/rtlil.o kernel/log.o kernel/calc.o kernel/yosys.o
OBJS += kernel/binding.o
OBJS += kernel/cellaigs.o kernel/celledges.o kernel/satgen.o kernel/scopeinfo.o kernel/qcsat.o kernel/mem.o kernel/ffmerge.o kernel/ff.o kernel/yw.o kernel/json.o kernel/fmt.o
ifeq ($(ENABLE_ZLIB),1)
OBJS += kernel/fstdata.o
endif
ifeq ($(ENABLE_PLUGINS),1)
ifeq ($(OS), MINGW)
OBJS += libs/dlfcn-win32/dlfcn.o
endif
endif

kernel/log.o: CXXFLAGS += -DYOSYS_SRC='"$(YOSYS_SRC)"'
kernel/yosys.o: CXXFLAGS += -DYOSYS_DATDIR='"$(DATDIR)"' -DYOSYS_PROGRAM_PREFIX='"$(PROGRAM_PREFIX)"'
ifeq ($(ENABLE_ABC),1)
ifneq ($(ABCEXTERNAL),)
kernel/yosys.o: CXXFLAGS += -DABCEXTERNAL='"$(ABCEXTERNAL)"'
endif
endif

OBJS += libs/bigint/BigIntegerAlgorithms.o libs/bigint/BigInteger.o libs/bigint/BigIntegerUtils.o
OBJS += libs/bigint/BigUnsigned.o libs/bigint/BigUnsignedInABase.o

OBJS += libs/sha1/sha1.o

OBJS += libs/json11/json11.o

OBJS += libs/ezsat/ezsat.o
OBJS += libs/ezsat/ezminisat.o

OBJS += libs/minisat/Options.o
OBJS += libs/minisat/SimpSolver.o
OBJS += libs/minisat/Solver.o
OBJS += libs/minisat/System.o

ifeq ($(ENABLE_ZLIB),1)
OBJS += libs/fst/fstapi.o
OBJS += libs/fst/fastlz.o
OBJS += libs/fst/lz4.o
endif

ifneq ($(SMALL),1)

OBJS += libs/subcircuit/subcircuit.o

include $(YOSYS_SRC)/frontends/*/Makefile.inc
include $(YOSYS_SRC)/passes/*/Makefile.inc
include $(YOSYS_SRC)/backends/*/Makefile.inc
include $(YOSYS_SRC)/techlibs/*/Makefile.inc

else

include $(YOSYS_SRC)/frontends/verilog/Makefile.inc
ifeq ($(ENABLE_VERIFIC),1)
include $(YOSYS_SRC)/frontends/verific/Makefile.inc
endif
include $(YOSYS_SRC)/frontends/rtlil/Makefile.inc
include $(YOSYS_SRC)/frontends/ast/Makefile.inc
include $(YOSYS_SRC)/frontends/blif/Makefile.inc

OBJS += passes/hierarchy/hierarchy.o
OBJS += passes/cmds/select.o
OBJS += passes/cmds/show.o
OBJS += passes/cmds/stat.o
OBJS += passes/cmds/cover.o
OBJS += passes/cmds/design.o
OBJS += passes/cmds/plugin.o

include $(YOSYS_SRC)/passes/proc/Makefile.inc
include $(YOSYS_SRC)/passes/opt/Makefile.inc
include $(YOSYS_SRC)/passes/techmap/Makefile.inc

include $(YOSYS_SRC)/backends/verilog/Makefile.inc
include $(YOSYS_SRC)/backends/rtlil/Makefile.inc

include $(YOSYS_SRC)/techlibs/common/Makefile.inc

endif

ifeq ($(LINK_ABC),1)
OBJS += $(PROGRAM_PREFIX)yosys-libabc.a
endif

# prevent the CXXFLAGS set by this Makefile from reaching abc/Makefile,
# especially the -MD flag which will break the build when CXX is clang
unexport CXXFLAGS

top-all: $(TARGETS) $(EXTRA_TARGETS)
	@echo ""
	@echo "  Build successful."
	@echo ""

ifeq ($(CONFIG),emcc)
yosys.js: $(filter-out yosysjs-$(YOSYS_VER).zip,$(EXTRA_TARGETS))
endif

$(PROGRAM_PREFIX)yosys$(EXE): $(OBJS)
	$(P) $(CXX) -o $(PROGRAM_PREFIX)yosys$(EXE) $(EXE_LINKFLAGS) $(LINKFLAGS) $(OBJS) $(LIBS) $(LIBS_VERIFIC)

libyosys.so: $(filter-out kernel/driver.o,$(OBJS))
ifeq ($(OS), Darwin)
	$(P) $(CXX) -o libyosys.so -shared -Wl,-install_name,$(LIBDIR)/libyosys.so $(LINKFLAGS) $^ $(LIBS) $(LIBS_VERIFIC)
else
	$(P) $(CXX) -o libyosys.so -shared -Wl,-soname,$(LIBDIR)/libyosys.so $(LINKFLAGS) $^ $(LIBS) $(LIBS_VERIFIC)
endif

%.o: %.cc
	$(Q) mkdir -p $(dir $@)
	$(P) $(CXX) -o $@ -c $(CPPFLAGS) $(CXXFLAGS) $<

%.pyh: %.h
	$(Q) mkdir -p $(dir $@)
	$(P) cat $< | grep -E -v "#[ ]*(include|error)" | $(CXX) $(CXXFLAGS) -x c++ -o $@ -E -P -

ifeq ($(ENABLE_PYOSYS),1)
$(PY_WRAPPER_FILE).cc: misc/$(PY_GEN_SCRIPT).py $(PY_WRAP_INCLUDES)
	$(Q) mkdir -p $(dir $@)
	$(P) python$(PYTHON_VERSION) -c "from misc import $(PY_GEN_SCRIPT); $(PY_GEN_SCRIPT).gen_wrappers(\"$(PY_WRAPPER_FILE).cc\")"
endif

%.o: %.cpp
	$(Q) mkdir -p $(dir $@)
	$(P) $(CXX) -o $@ -c $(CPPFLAGS) $(CXXFLAGS) $<

YOSYS_VER_STR := Yosys $(YOSYS_VER) (git sha1 $(GIT_REV), $(notdir $(CXX)) $(shell \
		$(CXX) --version | tr ' ()' '\n' | grep '^[0-9]' | head -n1) $(filter -f% -m% -O% -DNDEBUG,$(CXXFLAGS)))

kernel/version_$(GIT_REV).cc: $(YOSYS_SRC)/Makefile
	$(P) rm -f kernel/version_*.o kernel/version_*.d kernel/version_*.cc
	$(Q) mkdir -p kernel && echo "namespace Yosys { extern const char *yosys_version_str; const char *yosys_version_str=\"$(YOSYS_VER_STR)\"; }" > kernel/version_$(GIT_REV).cc

ifeq ($(ENABLE_VERIFIC),1)
CXXFLAGS_NOVERIFIC = $(foreach v,$(CXXFLAGS),$(if $(findstring $(VERIFIC_DIR),$(v)),,$(v)))
LIBS_NOVERIFIC = $(foreach v,$(LIBS),$(if $(findstring $(VERIFIC_DIR),$(v)),,$(v)))
else
CXXFLAGS_NOVERIFIC = $(CXXFLAGS)
LIBS_NOVERIFIC = $(LIBS)
endif

$(PROGRAM_PREFIX)yosys-config: misc/yosys-config.in
	$(P) $(SED) -e 's#@CXXFLAGS@#$(subst -Ilibs/dlfcn-win32,,$(subst -I. -I"$(YOSYS_SRC)",-I"$(DATDIR)/include",$(strip $(CXXFLAGS_NOVERIFIC))))#;' \
			-e 's#@CXX@#$(strip $(CXX))#;' -e 's#@LINKFLAGS@#$(strip $(LINKFLAGS) $(PLUGIN_LINKFLAGS))#;' -e 's#@LIBS@#$(strip $(LIBS_NOVERIFIC) $(PLUGIN_LIBS))#;' \
			-e 's#@BINDIR@#$(strip $(BINDIR))#;' -e 's#@DATDIR@#$(strip $(DATDIR))#;' < $< > $(PROGRAM_PREFIX)yosys-config
	$(Q) chmod +x $(PROGRAM_PREFIX)yosys-config

abc/abc-$(ABCREV)$(EXE) abc/libabc-$(ABCREV).a:
	$(P)
ifneq ($(ABCREV),default)
	$(Q) if test -d abc/.hg; then \
		echo 'REEBE: NOP qverpgbel vf n ut jbexvat pbcl! Erzbir nop/ naq er-eha "znxr".' | tr 'A-Za-z' 'N-ZA-Mn-za-m'; false; \
	fi
	$(Q) if test -d abc && test -d abc/.git && ! git -C abc diff-index --quiet HEAD; then \
		echo 'REEBE: NOP pbagnvaf ybpny zbqvsvpngvbaf! Frg NOPERI=qrsnhyg va Lbflf Znxrsvyr!' | tr 'A-Za-z' 'N-ZA-Mn-za-m'; false; \
	fi
	$(Q) if test -d abc && ! test -d abc/.git && ! test "`cat abc/.gitcommit | cut -c1-7`" = "$(ABCREV)"; then \
		echo 'REEBE: Qbjaybnqrq NOP irefvbaf qbrf abg zngpu! Qbjaybnq sebz:' | tr 'A-Za-z' 'N-ZA-Mn-za-m'; echo $(ABCURL)/archive/$(ABCREV).tar.gz; false; \
	fi
# set a variable so the test fails if git fails to run - when comparing outputs directly, empty string would match empty string
	$(Q) if test -d abc && ! test -d abc/.git && test "`cat abc/.gitcommit | cut -c1-7`" = "$(ABCREV)"; then \
		echo "Compiling local copy of ABC"; \
	elif ! (cd abc 2> /dev/null && rev="`git rev-parse $(ABCREV)`" && test "`git rev-parse HEAD`" = "$$rev"); then \
		test $(ABCPULL) -ne 0 || { echo 'REEBE: NOP abg hc gb qngr naq NOPCHYY frg gb 0 va Znxrsvyr!' | tr 'A-Za-z' 'N-ZA-Mn-za-m'; exit 1; }; \
		echo "Pulling ABC from $(ABCURL):"; set -x; \
		test -d abc || git clone $(ABCURL) abc; \
		cd abc && $(MAKE) DEP= clean && git fetch $(ABCURL) && git checkout $(ABCREV); \
	fi
endif
	$(Q) rm -f abc/abc-[0-9a-f]*
	$(Q) $(MAKE) -C abc $(S) $(ABCMKARGS) $(if $(filter %.a,$@),PROG="abc-$(ABCREV)",PROG="abc-$(ABCREV)$(EXE)") MSG_PREFIX="$(eval P_OFFSET = 5)$(call P_SHOW)$(eval P_OFFSET = 10) ABC: " $(if $(filter %.a,$@),libabc-$(ABCREV).a)

ifeq ($(ABCREV),default)
.PHONY: abc/abc-$(ABCREV)$(EXE)
.PHONY: abc/libabc-$(ABCREV).a
endif

$(PROGRAM_PREFIX)yosys-abc$(EXE): abc/abc-$(ABCREV)$(EXE)
	$(P) cp abc/abc-$(ABCREV)$(EXE) $(PROGRAM_PREFIX)yosys-abc$(EXE)

$(PROGRAM_PREFIX)yosys-libabc.a: abc/libabc-$(ABCREV).a
	$(P) cp abc/libabc-$(ABCREV).a $(PROGRAM_PREFIX)yosys-libabc.a

ifneq ($(SEED),)
SEEDOPT="-S $(SEED)"
else
SEEDOPT=""
endif

ifneq ($(ABCEXTERNAL),)
ABCOPT="-A $(ABCEXTERNAL)"
else
ABCOPT=""
endif

# When YOSYS_NOVERIFIC is set as a make variable, also export it to the
# enviornment, so that `YOSYS_NOVERIFIC=1 make test` _and_
# `make test YOSYS_NOVERIFIC=1` will run with verific disabled.
ifeq ($(YOSYS_NOVERIFIC),1)
export YOSYS_NOVERIFIC
endif

test: $(TARGETS) $(EXTRA_TARGETS)
ifeq ($(ENABLE_VERIFIC),1)
ifeq ($(YOSYS_NOVERIFIC),1)
	@echo
	@echo "Running tests without verific support due to YOSYS_NOVERIFIC=1"
	@echo
else
	+cd tests/verific && bash run-test.sh $(SEEDOPT)
endif
endif
	+cd tests/simple && bash run-test.sh $(SEEDOPT)
	+cd tests/simple_abc9 && bash run-test.sh $(SEEDOPT)
	+cd tests/hana && bash run-test.sh $(SEEDOPT)
	+cd tests/asicworld && bash run-test.sh $(SEEDOPT)
	# +cd tests/realmath && bash run-test.sh $(SEEDOPT)
	+cd tests/share && bash run-test.sh $(SEEDOPT)
	+cd tests/opt_share && bash run-test.sh $(SEEDOPT)
	+cd tests/fsm && bash run-test.sh $(SEEDOPT)
	+cd tests/techmap && bash run-test.sh
	+cd tests/memories && bash run-test.sh $(ABCOPT) $(SEEDOPT)
	+cd tests/memlib && bash run-test.sh $(SEEDOPT)
	+cd tests/bram && bash run-test.sh $(SEEDOPT)
	+cd tests/various && bash run-test.sh
	+cd tests/select && bash run-test.sh
	+cd tests/sat && bash run-test.sh
	+cd tests/sim && bash run-test.sh
	+cd tests/svinterfaces && bash run-test.sh $(SEEDOPT)
	+cd tests/svtypes && bash run-test.sh $(SEEDOPT)
	+cd tests/proc && bash run-test.sh
	+cd tests/blif && bash run-test.sh
	+cd tests/opt && bash run-test.sh
	+cd tests/aiger && bash run-test.sh $(ABCOPT)
	+cd tests/arch && bash run-test.sh
	+cd tests/arch/ice40 && bash run-test.sh $(SEEDOPT)
	+cd tests/arch/xilinx && bash run-test.sh $(SEEDOPT)
	+cd tests/arch/ecp5 && bash run-test.sh $(SEEDOPT)
	+cd tests/arch/machxo2 && bash run-test.sh $(SEEDOPT)
	+cd tests/arch/efinix && bash run-test.sh $(SEEDOPT)
	+cd tests/arch/anlogic && bash run-test.sh $(SEEDOPT)
	+cd tests/arch/gowin && bash run-test.sh $(SEEDOPT)
	+cd tests/arch/intel_alm && bash run-test.sh $(SEEDOPT)
	+cd tests/arch/nexus && bash run-test.sh $(SEEDOPT)
	+cd tests/arch/quicklogic/pp3 && bash run-test.sh $(SEEDOPT)
	+cd tests/arch/quicklogic/qlf_k6n10f && bash run-test.sh $(SEEDOPT)
	+cd tests/arch/gatemate && bash run-test.sh $(SEEDOPT)
	+cd tests/rpc && bash run-test.sh
	+cd tests/memfile && bash run-test.sh
	+cd tests/verilog && bash run-test.sh
	+cd tests/xprop && bash run-test.sh $(SEEDOPT)
	+cd tests/fmt && bash run-test.sh
	+cd tests/cxxrtl && bash run-test.sh
	@echo ""
	@echo "  Passed \"make test\"."
	@echo ""

VALGRIND ?= valgrind --error-exitcode=1 --leak-check=full --show-reachable=yes --errors-for-leak-kinds=all

vgtest: $(TARGETS) $(EXTRA_TARGETS)
	$(VALGRIND) ./yosys -p 'setattr -mod -unset top; synth' $$( ls tests/simple/*.v | grep -v repwhile.v )
	@echo ""
	@echo "  Passed \"make vgtest\"."
	@echo ""

vloghtb: $(TARGETS) $(EXTRA_TARGETS)
	+cd tests/vloghtb && bash run-test.sh
	@echo ""
	@echo "  Passed \"make vloghtb\"."
	@echo ""

ystests: $(TARGETS) $(EXTRA_TARGETS)
	rm -rf tests/ystests
	git clone https://github.com/YosysHQ/yosys-tests.git tests/ystests
	+$(MAKE) PATH="$$PWD:$$PATH" -C tests/ystests
	@echo ""
	@echo "  Finished \"make ystests\"."
	@echo ""

# Unit test
unit-test: libyosys.so
	@$(MAKE) -C $(UNITESTPATH) CXX="$(CXX)" CPPFLAGS="$(CPPFLAGS)" \
		CXXFLAGS="$(CXXFLAGS)" LIBS="$(LIBS)" ROOTPATH="$(CURDIR)"

clean-unit-test:
	@$(MAKE) -C $(UNITESTPATH) clean

install: $(TARGETS) $(EXTRA_TARGETS)
	$(INSTALL_SUDO) mkdir -p $(DESTDIR)$(BINDIR)
	$(INSTALL_SUDO) cp $(filter-out libyosys.so,$(TARGETS)) $(DESTDIR)$(BINDIR)
ifneq ($(filter $(PROGRAM_PREFIX)yosys,$(TARGETS)),)
	$(INSTALL_SUDO) $(STRIP) -S $(DESTDIR)$(BINDIR)/$(PROGRAM_PREFIX)yosys
endif
ifneq ($(filter $(PROGRAM_PREFIX)yosys-abc,$(TARGETS)),)
	$(INSTALL_SUDO) $(STRIP) $(DESTDIR)$(BINDIR)/$(PROGRAM_PREFIX)yosys-abc
endif
ifneq ($(filter $(PROGRAM_PREFIX)yosys-filterlib,$(TARGETS)),)
	$(INSTALL_SUDO) $(STRIP) $(DESTDIR)$(BINDIR)/$(PROGRAM_PREFIX)yosys-filterlib
endif
	$(INSTALL_SUDO) mkdir -p $(DESTDIR)$(DATDIR)
	$(INSTALL_SUDO) cp -r share/. $(DESTDIR)$(DATDIR)/.
ifeq ($(ENABLE_LIBYOSYS),1)
	$(INSTALL_SUDO) mkdir -p $(DESTDIR)$(LIBDIR)
	$(INSTALL_SUDO) cp libyosys.so $(DESTDIR)$(LIBDIR)/
	$(INSTALL_SUDO) $(STRIP) -S $(DESTDIR)$(LIBDIR)/libyosys.so
ifeq ($(ENABLE_PYOSYS),1)
	$(INSTALL_SUDO) mkdir -p $(DESTDIR)$(PYTHON_DESTDIR)/$(subst -,_,$(PROGRAM_PREFIX))pyosys
	$(INSTALL_SUDO) cp libyosys.so $(DESTDIR)$(PYTHON_DESTDIR)/$(subst -,_,$(PROGRAM_PREFIX))pyosys/libyosys.so
	$(INSTALL_SUDO) cp misc/__init__.py $(DESTDIR)$(PYTHON_DESTDIR)/$(subst -,_,$(PROGRAM_PREFIX))pyosys/
endif
endif
ifeq ($(ENABLE_PLUGINS),1)
ifeq ($(OS), MINGW)
	$(INSTALL_SUDO) mkdir -p $(DESTDIR)$(LIBDIR)
	$(INSTALL_SUDO) cp libyosys_exe.a $(DESTDIR)$(LIBDIR)/
endif
endif

uninstall:
	$(INSTALL_SUDO) rm -vf $(addprefix $(DESTDIR)$(BINDIR)/,$(notdir $(TARGETS)))
	$(INSTALL_SUDO) rm -rvf $(DESTDIR)$(DATDIR)
ifeq ($(ENABLE_LIBYOSYS),1)
	$(INSTALL_SUDO) rm -vf $(DESTDIR)$(LIBDIR)/libyosys.so
ifeq ($(ENABLE_PYOSYS),1)
	$(INSTALL_SUDO) rm -vf $(DESTDIR)$(PYTHON_DESTDIR)/$(subst -,_,$(PROGRAM_PREFIX))pyosys/libyosys.so
	$(INSTALL_SUDO) rm -vf $(DESTDIR)$(PYTHON_DESTDIR)/$(subst -,_,$(PROGRAM_PREFIX))pyosys/__init__.py
	$(INSTALL_SUDO) rmdir $(DESTDIR)$(PYTHON_DESTDIR)/$(subst -,_,$(PROGRAM_PREFIX))pyosys
endif
endif

# also others, but so long as it doesn't fail this is enough to know we tried
docs/source/cmd/abc.rst: $(TARGETS) $(EXTRA_TARGETS)
	mkdir -p docs/source/cmd
	./$(PROGRAM_PREFIX)yosys -p 'help -write-rst-command-reference-manual'

PHONY: docs/gen_examples docs/gen_images docs/guidelines docs/usage docs/reqs
docs/gen_examples:
	$(Q) $(MAKE) -C docs examples

docs/gen_images:
	$(Q) $(MAKE) -C docs images

DOCS_GUIDELINE_FILES := GettingStarted CodingStyle
docs/guidelines:
	$(Q) mkdir -p docs/source/temp
	$(Q) cp -f $(addprefix guidelines/,$(DOCS_GUIDELINE_FILES)) docs/source/temp

# many of these will return an error which can be safely ignored, so we prefix
# the command with a '-'
DOCS_USAGE_PROGS := yosys yosys-config yosys-filterlib yosys-abc yosys-smtbmc yosys-witness
docs/usage: $(addprefix docs/source/temp/,$(DOCS_USAGE_PROGS))
docs/source/temp/%: docs/guidelines
	-$(Q) ./$(PROGRAM_PREFIX)$* --help > $@ 2>&1

docs/reqs:
	$(Q) $(MAKE) -C docs reqs

DOC_TARGET ?= html
docs: docs/source/cmd/abc.rst docs/gen_examples docs/gen_images docs/guidelines docs/usage docs/reqs
	$(Q) $(MAKE) -C docs $(DOC_TARGET)

clean:
	rm -rf share
	rm -rf kernel/*.pyh
	rm -f $(OBJS) $(GENFILES) $(TARGETS) $(EXTRA_TARGETS) $(EXTRA_OBJS) $(PY_WRAP_INCLUDES) $(PY_WRAPPER_FILE).cc
	rm -f kernel/version_*.o kernel/version_*.cc
	rm -f libs/*/*.d frontends/*/*.d passes/*/*.d backends/*/*.d kernel/*.d techlibs/*/*.d
	rm -rf tests/asicworld/*.out tests/asicworld/*.log
	rm -rf tests/hana/*.out tests/hana/*.log
	rm -rf tests/simple/*.out tests/simple/*.log
	rm -rf tests/memories/*.out tests/memories/*.log tests/memories/*.dmp
	rm -rf tests/sat/*.log tests/techmap/*.log tests/various/*.log
	rm -rf tests/bram/temp tests/fsm/temp tests/realmath/temp tests/share/temp tests/smv/temp tests/various/temp
	rm -rf vloghtb/Makefile vloghtb/refdat vloghtb/rtl vloghtb/scripts vloghtb/spec vloghtb/check_yosys vloghtb/vloghammer_tb.tar.bz2 vloghtb/temp vloghtb/log_test_*
	rm -f tests/svinterfaces/*.log_stdout tests/svinterfaces/*.log_stderr tests/svinterfaces/dut_result.txt tests/svinterfaces/reference_result.txt tests/svinterfaces/a.out tests/svinterfaces/*_syn.v tests/svinterfaces/*.diff
	rm -f  tests/tools/cmp_tbdata
	$(MAKE) -C docs clean

clean-abc:
	$(MAKE) -C abc DEP= clean
	rm -f $(PROGRAM_PREFIX)yosys-abc$(EXE) $(PROGRAM_PREFIX)yosys-libabc.a abc/abc-[0-9a-f]* abc/libabc-[0-9a-f]*.a

mrproper: clean
	git clean -xdf

coverage:
	./$(PROGRAM_PREFIX)yosys -qp 'help; help -all'
	rm -rf coverage.info coverage_html
	lcov --capture -d . --no-external -o coverage.info
	genhtml coverage.info --output-directory coverage_html

qtcreator:
	{ for file in $(basename $(OBJS)); do \
		for prefix in cc y l; do if [ -f $${file}.$${prefix} ]; then echo $$file.$${prefix}; fi; done \
	done; find backends frontends kernel libs passes -type f \( -name '*.h' -o -name '*.hh' \); } > qtcreator.files
	{ echo .; find backends frontends kernel libs passes -type f \( -name '*.h' -o -name '*.hh' \) -printf '%h\n' | sort -u; } > qtcreator.includes
	touch qtcreator.config qtcreator.creator

vcxsrc: $(GENFILES) $(EXTRA_TARGETS)
	rm -rf yosys-win32-vcxsrc-$(YOSYS_VER){,.zip}
	set -e; for f in `ls $(filter %.cc %.cpp,$(GENFILES)) $(addsuffix .cc,$(basename $(OBJS))) $(addsuffix .cpp,$(basename $(OBJS))) 2> /dev/null`; do \
		echo "Analyse: $$f" >&2; cpp -std=c++11 -MM -I. -D_YOSYS_ $$f; done | sed 's,.*:,,; s,//*,/,g; s,/[^/]*/\.\./,/,g; y, \\,\n\n,;' | grep '^[^/]' | sort -u | grep -v kernel/version_ > srcfiles.txt
	bash misc/create_vcxsrc.sh yosys-win32-vcxsrc $(YOSYS_VER) $(GIT_REV)
	echo "namespace Yosys { extern const char *yosys_version_str; const char *yosys_version_str=\"Yosys (Version Information Unavailable)\"; }" > kernel/version.cc
	zip yosys-win32-vcxsrc-$(YOSYS_VER)/genfiles.zip $(GENFILES) kernel/version.cc
	zip -r yosys-win32-vcxsrc-$(YOSYS_VER).zip yosys-win32-vcxsrc-$(YOSYS_VER)/
	rm -f srcfiles.txt kernel/version.cc

ifeq ($(CONFIG),mxe)
mxebin: $(TARGETS) $(EXTRA_TARGETS)
	rm -rf yosys-win32-mxebin-$(YOSYS_VER){,.zip}
	mkdir -p yosys-win32-mxebin-$(YOSYS_VER)
	cp -r $(PROGRAM_PREFIX)yosys.exe share/ yosys-win32-mxebin-$(YOSYS_VER)/
ifeq ($(ENABLE_ABC),1)
	cp -r $(PROGRAM_PREFIX)yosys-abc.exe abc/lib/x86/pthreadVC2.dll yosys-win32-mxebin-$(YOSYS_VER)/
endif
	echo -en 'This is Yosys $(YOSYS_VER) for Win32.\r\n' > yosys-win32-mxebin-$(YOSYS_VER)/readme.txt
	echo -en 'Documentation at https://yosyshq.net/yosys/.\r\n' >> yosys-win32-mxebin-$(YOSYS_VER)/readme.txt
	zip -r yosys-win32-mxebin-$(YOSYS_VER).zip yosys-win32-mxebin-$(YOSYS_VER)/
endif

config-clean: clean
	rm -f Makefile.conf

config-clang: clean
	echo 'CONFIG := clang' > Makefile.conf

config-gcc: clean
	echo 'CONFIG := gcc' > Makefile.conf

config-gcc-static: clean
	echo 'CONFIG := gcc-static' > Makefile.conf
	echo 'ENABLE_PLUGINS := 0' >> Makefile.conf
	echo 'ENABLE_READLINE := 0' >> Makefile.conf
	echo 'ENABLE_TCL := 0' >> Makefile.conf

config-afl-gcc: clean
	echo 'CONFIG := afl-gcc' > Makefile.conf

config-emcc: clean
	echo 'CONFIG := emcc' > Makefile.conf
	echo 'ENABLE_TCL := 0' >> Makefile.conf
	echo 'ENABLE_ABC := 0' >> Makefile.conf
	echo 'ENABLE_PLUGINS := 0' >> Makefile.conf
	echo 'ENABLE_READLINE := 0' >> Makefile.conf
	echo 'ENABLE_ZLIB := 0' >> Makefile.conf

config-wasi: clean
	echo 'CONFIG := wasi' > Makefile.conf
	echo 'ENABLE_TCL := 0' >> Makefile.conf
	echo 'ENABLE_ABC := 0' >> Makefile.conf
	echo 'ENABLE_PLUGINS := 0' >> Makefile.conf
	echo 'ENABLE_READLINE := 0' >> Makefile.conf
	echo 'ENABLE_ZLIB := 0' >> Makefile.conf

config-mxe: clean
	echo 'CONFIG := mxe' > Makefile.conf
	echo 'ENABLE_PLUGINS := 0' >> Makefile.conf

config-msys2-32: clean
	echo 'CONFIG := msys2-32' > Makefile.conf
	echo "PREFIX := $(MINGW_PREFIX)" >> Makefile.conf

config-msys2-64: clean
	echo 'CONFIG := msys2-64' > Makefile.conf
	echo "PREFIX := $(MINGW_PREFIX)" >> Makefile.conf

config-cygwin: clean
	echo 'CONFIG := cygwin' > Makefile.conf

config-gcov: clean
	echo 'CONFIG := gcc' > Makefile.conf
	echo 'ENABLE_GCOV := 1' >> Makefile.conf
	echo 'ENABLE_DEBUG := 1' >> Makefile.conf

config-gprof: clean
	echo 'CONFIG := gcc' > Makefile.conf
	echo 'ENABLE_GPROF := 1' >> Makefile.conf

config-sudo:
	echo "INSTALL_SUDO := sudo" >> Makefile.conf

echo-yosys-ver:
	@echo "$(YOSYS_VER)"

echo-git-rev:
	@echo "$(GIT_REV)"

echo-abc-rev:
	@echo "$(ABCREV)"

echo-cxx:
	@echo "$(CXX)"

-include libs/*/*.d
-include frontends/*/*.d
-include passes/*/*.d
-include backends/*/*.d
-include kernel/*.d
-include techlibs/*/*.d

.PHONY: all top-all abc test install install-abc docs clean mrproper qtcreator coverage vcxsrc mxebin
.PHONY: config-clean config-clang config-gcc config-gcc-static config-afl-gcc config-gprof config-sudo<|MERGE_RESOLUTION|>--- conflicted
+++ resolved
@@ -1,13 +1,6 @@
-<<<<<<< HEAD
-# CONFIG := none
-# CONFIG := clang
-CONFIG := gcc
-=======
-
 CONFIG := none
 # CONFIG := clang
 # CONFIG := gcc
->>>>>>> 0a854cf4
 # CONFIG := afl-gcc
 # CONFIG := emcc
 # CONFIG := wasi
