CONFIG := none
# CONFIG := clang
# CONFIG := gcc
# CONFIG := afl-gcc
# CONFIG := wasi
# CONFIG := mxe
# CONFIG := msys2-32
# CONFIG := msys2-64

# features (the more the better)
ENABLE_TCL := 0
ENABLE_ABC := 0
ENABLE_GLOB := 1
ENABLE_PLUGINS := 1
ENABLE_READLINE := 0
ENABLE_EDITLINE := 1
ENABLE_GHDL := 0
<<<<<<< HEAD
ENABLE_VERIFIC := 1
ENABLE_VERIFIC_EDIF := 0
ENABLE_VERIFIC_LIBERTY := 0
DISABLE_VERIFIC_EXTENSIONS := 1
DISABLE_VERIFIC_VHDL := 1
ENABLE_COVER := 0
=======
ENABLE_VERIFIC := 0
ENABLE_VERIFIC_SYSTEMVERILOG := 1
ENABLE_VERIFIC_VHDL := 1
ENABLE_VERIFIC_HIER_TREE := 1
ENABLE_VERIFIC_YOSYSHQ_EXTENSIONS := 1
ENABLE_VERIFIC_EDIF := 0
ENABLE_VERIFIC_LIBERTY := 0
ENABLE_COVER := 1
>>>>>>> a739e21a
ENABLE_LIBYOSYS := 0
ENABLE_ZLIB := 1

# python wrappers
ENABLE_PYOSYS := 1

# other configuration flags
ENABLE_GCOV := 0
ENABLE_GPROF := 0
ENABLE_DEBUG := 0
ENABLE_NDEBUG := 1
ENABLE_CCACHE := 0
# sccache is not always a drop-in replacement for ccache in practice
ENABLE_SCCACHE := 0
LINK_CURSES := 0
LINK_TERMCAP := 0
LINK_ABC := 0
# Needed for environments that can't run executables (i.e. emscripten, wasm)
DISABLE_SPAWN := 0
# Needed for environments that don't have proper thread support (i.e. emscripten, wasm--for now)
DISABLE_ABC_THREADS := 0

# clang sanitizers
SANITIZER =
# SANITIZER = address
# SANITIZER = memory
# SANITIZER = undefined
# SANITIZER = cfi

PROGRAM_PREFIX :=

OS := $(shell uname -s)
PREFIX ?= /usr/local
INSTALL_SUDO :=
ifneq ($(filter MINGW%,$(OS)),)
OS := MINGW
endif

ifneq ($(wildcard Makefile.conf),)
include Makefile.conf
endif

ifeq ($(ENABLE_PYOSYS),1)
ENABLE_LIBYOSYS := 1
endif

BINDIR := $(PREFIX)/bin
LIBDIR := $(PREFIX)/lib/$(PROGRAM_PREFIX)yosys
DATDIR := $(PREFIX)/share/$(PROGRAM_PREFIX)yosys

EXE =
OBJS =
GENFILES =
EXTRA_OBJS =
EXTRA_TARGETS =
TARGETS = $(PROGRAM_PREFIX)yosys$(EXE) $(PROGRAM_PREFIX)yosys-config

PRETTY = 1
SMALL = 0

# Unit test
UNITESTPATH := tests/unit

all: top-all

YOSYS_SRC := $(dir $(firstword $(MAKEFILE_LIST)))
VPATH := $(YOSYS_SRC)

CXXSTD ?= c++17
CXXFLAGS := $(CXXFLAGS) -Wall -Wextra -ggdb -I. -I"$(YOSYS_SRC)" -MD -MP -D_YOSYS_ -fPIC -I$(PREFIX)/include
LIBS := $(LIBS) -lstdc++ -lm
PLUGIN_LINKFLAGS :=
PLUGIN_LIBS :=
EXE_LINKFLAGS :=
ifeq ($(OS), MINGW)
EXE_LINKFLAGS := -Wl,--export-all-symbols -Wl,--out-implib,libyosys_exe.a
PLUGIN_LINKFLAGS += -L"$(LIBDIR)"
PLUGIN_LIBS := -lyosys_exe
endif

PKG_CONFIG ?= pkg-config
SED ?= sed
BISON ?= bison
STRIP ?= strip
AWK ?= awk

ifeq ($(OS), Darwin)
PLUGIN_LINKFLAGS += -undefined dynamic_lookup

# homebrew search paths
ifneq ($(shell :; command -v brew),)
BREW_PREFIX := $(shell brew --prefix)/opt
$(info $$BREW_PREFIX is [${BREW_PREFIX}])
ifeq ($(ENABLE_PYOSYS),1)
CXXFLAGS += -I$(BREW_PREFIX)/boost/include
LINKFLAGS += -L$(BREW_PREFIX)/boost/lib -L$(BREW_PREFIX)/boost-python3/lib
endif
CXXFLAGS += -I$(BREW_PREFIX)/readline/include
LINKFLAGS += -L$(BREW_PREFIX)/readline/lib
PKG_CONFIG_PATH := $(BREW_PREFIX)/libffi/lib/pkgconfig:$(PKG_CONFIG_PATH)
PKG_CONFIG_PATH := $(BREW_PREFIX)/tcl-tk/lib/pkgconfig:$(PKG_CONFIG_PATH)
export PATH := $(BREW_PREFIX)/bison/bin:$(BREW_PREFIX)/gettext/bin:$(BREW_PREFIX)/flex/bin:$(BREW_PREFIX)/m4/bin:$(PATH)

# macports search paths
else ifneq ($(shell :; command -v port),)
PORT_PREFIX := $(patsubst %/bin/port,%,$(shell :; command -v port))
CXXFLAGS += -I$(PORT_PREFIX)/include
LINKFLAGS += -L$(PORT_PREFIX)/lib
PKG_CONFIG_PATH := $(PORT_PREFIX)/lib/pkgconfig:$(PKG_CONFIG_PATH)
export PATH := $(PORT_PREFIX)/bin:$(PATH)
endif

else
LINKFLAGS += -rdynamic
ifneq ($(OS), OpenBSD)
LIBS += -lrt
endif
endif

YOSYS_VER := 0.42+40

# Note: We arrange for .gitcommit to contain the (short) commit hash in
# tarballs generated with git-archive(1) using .gitattributes. The git repo
# will have this file in its unexpanded form tough, in which case we fall
# back to calling git directly.
TARBALL_GIT_REV := $(shell cat $(YOSYS_SRC)/.gitcommit)
ifeq ($(TARBALL_GIT_REV),$$Format:%h$$)
GIT_REV := $(shell GIT_DIR=$(YOSYS_SRC)/.git git rev-parse --short=9 HEAD || echo UNKNOWN)
else
GIT_REV := $(TARBALL_GIT_REV)
endif

OBJS = kernel/version_$(GIT_REV).o

bumpversion:
	sed -i "/^YOSYS_VER := / s/+[0-9][0-9]*$$/+`git log --oneline 9b6afcf.. | wc -l`/;" Makefile

ABCMKARGS = CC="$(CXX)" CXX="$(CXX)" ABC_USE_LIBSTDCXX=1 ABC_USE_NAMESPACE=abc VERBOSE=$(Q)

# set ABCEXTERNAL = <abc-command> to use an external ABC instance
# Note: The in-tree ABC (yosys-abc) will not be installed when ABCEXTERNAL is set.
ABCEXTERNAL ?=

define newline


endef

ifneq ($(wildcard Makefile.conf),)
# don't echo Makefile.conf contents when invoked to print source versions
ifeq ($(findstring echo-,$(MAKECMDGOALS)),)
$(info $(subst $$--$$,$(newline),$(shell sed 's,^,[Makefile.conf] ,; s,$$,$$--$$,;' < Makefile.conf | tr -d '\n' | sed 's,\$$--\$$$$,,')))
endif
include Makefile.conf
endif

PYTHON_EXECUTABLE := $(shell if python3 -c ""; then echo "python3"; else echo "python"; fi)
ifeq ($(ENABLE_PYOSYS),1)
PYTHON_VERSION_TESTCODE := "import sys;t='{v[0]}.{v[1]}'.format(v=list(sys.version_info[:2]));print(t)"
PYTHON_VERSION := $(shell $(PYTHON_EXECUTABLE) -c ""$(PYTHON_VERSION_TESTCODE)"")
PYTHON_MAJOR_VERSION := $(shell echo $(PYTHON_VERSION) | cut -f1 -d.)

ENABLE_PYTHON_CONFIG_EMBED ?= $(shell $(PYTHON_EXECUTABLE)-config --embed --libs > /dev/null && echo 1)
ifeq ($(ENABLE_PYTHON_CONFIG_EMBED),1)
PYTHON_CONFIG := $(PYTHON_EXECUTABLE)-config --embed
else
PYTHON_CONFIG := $(PYTHON_EXECUTABLE)-config
endif

PYTHON_DESTDIR := $(shell $(PYTHON_EXECUTABLE) -c "import site; print(site.getsitepackages()[-1]);")

# Reload Makefile.conf to override python specific variables if defined
ifneq ($(wildcard Makefile.conf),)
include Makefile.conf
endif

endif

ABC_ARCHFLAGS = ""
ifeq ($(OS), OpenBSD)
ABC_ARCHFLAGS += "-DABC_NO_RLIMIT"
endif

ifeq ($(CONFIG),clang)
CXX = clang++
CXXFLAGS += -std=$(CXXSTD) -Os
ABCMKARGS += ARCHFLAGS="-DABC_USE_STDINT_H $(ABC_ARCHFLAGS)"

ifneq ($(SANITIZER),)
$(info [Clang Sanitizer] $(SANITIZER))
CXXFLAGS += -g -O1 -fno-omit-frame-pointer -fno-optimize-sibling-calls -fsanitize=$(SANITIZER)
LINKFLAGS += -g -fsanitize=$(SANITIZER)
ifneq ($(findstring address,$(SANITIZER)),)
ENABLE_COVER := 0
endif
ifneq ($(findstring memory,$(SANITIZER)),)
CXXFLAGS += -fPIE -fsanitize-memory-track-origins
LINKFLAGS += -fPIE -fsanitize-memory-track-origins
endif
ifneq ($(findstring cfi,$(SANITIZER)),)
CXXFLAGS += -flto
LINKFLAGS += -flto
endif
endif

else ifeq ($(CONFIG),gcc)
CXX = g++
CXXFLAGS += -std=$(CXXSTD) -Os
ABCMKARGS += ARCHFLAGS="-DABC_USE_STDINT_H $(ABC_ARCHFLAGS)"

else ifeq ($(CONFIG),gcc-static)
LINKFLAGS := $(filter-out -rdynamic,$(LINKFLAGS)) -static
LIBS := $(filter-out -lrt,$(LIBS))
CXXFLAGS := $(filter-out -fPIC,$(CXXFLAGS))
CXXFLAGS += -std=$(CXXSTD) -Os
ABCMKARGS = CC="$(CC)" CXX="$(CXX)" LD="$(CXX)" ABC_USE_LIBSTDCXX=1 LIBS="-lm -lpthread -static" OPTFLAGS="-O" \
                       ARCHFLAGS="-DABC_USE_STDINT_H -DABC_NO_DYNAMIC_LINKING=1 -Wno-unused-but-set-variable $(ARCHFLAGS)" ABC_USE_NO_READLINE=1
ifeq ($(DISABLE_ABC_THREADS),1)
ABCMKARGS += "ABC_USE_NO_PTHREADS=1"
endif

else ifeq ($(CONFIG),afl-gcc)
CXX = AFL_QUIET=1 AFL_HARDEN=1 afl-gcc
CXXFLAGS += -std=$(CXXSTD) -Os
ABCMKARGS += ARCHFLAGS="-DABC_USE_STDINT_H"

else ifeq ($(CONFIG),cygwin)
CXX = g++
CXXFLAGS += -std=gnu++11 -Os
ABCMKARGS += ARCHFLAGS="-DABC_USE_STDINT_H"

else ifeq ($(CONFIG),wasi)
ifeq ($(WASI_SDK),)
CXX = clang++
AR = llvm-ar
RANLIB = llvm-ranlib
WASIFLAGS := -target wasm32-wasi --sysroot $(WASI_SYSROOT) $(WASIFLAGS)
else
CXX = $(WASI_SDK)/bin/clang++
AR = $(WASI_SDK)/bin/ar
RANLIB = $(WASI_SDK)/bin/ranlib
WASIFLAGS := --sysroot $(WASI_SDK)/share/wasi-sysroot $(WASIFLAGS)
endif
CXXFLAGS := $(WASIFLAGS) -std=$(CXXSTD) -Os -D_WASI_EMULATED_PROCESS_CLOCKS $(filter-out -fPIC,$(CXXFLAGS))
LINKFLAGS := $(WASIFLAGS) -Wl,-z,stack-size=1048576 $(filter-out -rdynamic,$(LINKFLAGS))
LIBS := -lwasi-emulated-process-clocks $(filter-out -lrt,$(LIBS))
ABCMKARGS += AR="$(AR)" RANLIB="$(RANLIB)"
ABCMKARGS += ARCHFLAGS="$(WASIFLAGS) -D_WASI_EMULATED_PROCESS_CLOCKS -DABC_USE_STDINT_H -DABC_NO_DYNAMIC_LINKING -DABC_NO_RLIMIT"
ABCMKARGS += OPTFLAGS="-Os"
EXE = .wasm

DISABLE_SPAWN := 1

ifeq ($(ENABLE_ABC),1)
LINK_ABC := 1
DISABLE_ABC_THREADS := 1
endif

else ifeq ($(CONFIG),mxe)
PKG_CONFIG = /usr/local/src/mxe/usr/bin/i686-w64-mingw32.static-pkg-config
CXX = /usr/local/src/mxe/usr/bin/i686-w64-mingw32.static-g++
CXXFLAGS += -std=$(CXXSTD) -Os -D_POSIX_SOURCE -DYOSYS_MXE_HACKS -Wno-attributes
CXXFLAGS := $(filter-out -fPIC,$(CXXFLAGS))
LINKFLAGS := $(filter-out -rdynamic,$(LINKFLAGS)) -s
LIBS := $(filter-out -lrt,$(LIBS))
ABCMKARGS += ARCHFLAGS="-DWIN32_NO_DLL -DHAVE_STRUCT_TIMESPEC -fpermissive -w"
# TODO: Try to solve pthread linking issue in more appropriate way
ABCMKARGS += LIBS="lib/x86/pthreadVC2.lib -s" LINKFLAGS="-Wl,--allow-multiple-definition" ABC_USE_NO_READLINE=1 CC="/usr/local/src/mxe/usr/bin/i686-w64-mingw32.static-gcc"
EXE = .exe

else ifeq ($(CONFIG),msys2-32)
CXX = i686-w64-mingw32-g++
CXXFLAGS += -std=$(CXXSTD) -Os -D_POSIX_SOURCE -DYOSYS_WIN32_UNIX_DIR
CXXFLAGS := $(filter-out -fPIC,$(CXXFLAGS))
LINKFLAGS := $(filter-out -rdynamic,$(LINKFLAGS)) -s
LIBS := $(filter-out -lrt,$(LIBS))
ABCMKARGS += ARCHFLAGS="-DABC_USE_STDINT_H -DWIN32_NO_DLL -DHAVE_STRUCT_TIMESPEC -fpermissive -w"
ABCMKARGS += LIBS="-lpthread -lshlwapi -s" ABC_USE_NO_READLINE=0 CC="i686-w64-mingw32-gcc" CXX="$(CXX)"
EXE = .exe

else ifeq ($(CONFIG),msys2-64)
CXX = x86_64-w64-mingw32-g++
CXXFLAGS += -std=$(CXXSTD) -Os -D_POSIX_SOURCE -DYOSYS_WIN32_UNIX_DIR
CXXFLAGS := $(filter-out -fPIC,$(CXXFLAGS))
LINKFLAGS := $(filter-out -rdynamic,$(LINKFLAGS)) -s
LIBS := $(filter-out -lrt,$(LIBS))
ABCMKARGS += ARCHFLAGS="-DABC_USE_STDINT_H -DWIN32_NO_DLL -DHAVE_STRUCT_TIMESPEC -fpermissive -w"
ABCMKARGS += LIBS="-lpthread -lshlwapi -s" ABC_USE_NO_READLINE=0 CC="x86_64-w64-mingw32-gcc" CXX="$(CXX)"
EXE = .exe

else ifeq ($(CONFIG),none)
CXXFLAGS += -std=$(CXXSTD) -Os
ABCMKARGS += ARCHFLAGS="-DABC_USE_STDINT_H $(ABC_ARCHFLAGS)"

else
$(error Invalid CONFIG setting '$(CONFIG)'. Valid values: clang, gcc, mxe, msys2-32, msys2-64, none)
endif

ifeq ($(ENABLE_LIBYOSYS),1)
TARGETS += libyosys.so
endif

ifeq ($(ENABLE_PYOSYS),1)
# Detect name of boost_python library. Some distros use boost_python-py<version>, other boost_python<version>, some only use the major version number, some a concatenation of major and minor version numbers
CHECK_BOOST_PYTHON = (echo "int main(int argc, char ** argv) {return 0;}" | $(CXX) -xc -o /dev/null $(shell $(PYTHON_CONFIG) --ldflags) $(LINKFLAGS) -l$(1) - > /dev/null 2>&1 && echo "-l$(1)")
BOOST_PYTHON_LIB ?= $(shell \
	$(call CHECK_BOOST_PYTHON,boost_python-py$(subst .,,$(PYTHON_VERSION))) || \
	$(call CHECK_BOOST_PYTHON,boost_python-py$(PYTHON_MAJOR_VERSION)) || \
	$(call CHECK_BOOST_PYTHON,boost_python$(subst .,,$(PYTHON_VERSION))) || \
	$(call CHECK_BOOST_PYTHON,boost_python$(PYTHON_MAJOR_VERSION)) || \
	$(call CHECK_BOOST_PYTHON,boost_python) \
)

# Inside CentOS 7
ifeq (${IS_CENTOS7},1)
BOOST_PYTHON_LIB = -L/opt/boost/lib -lboost_python38
CXXFLAGS += -I/opt/boost/include
endif

ifeq ($(BOOST_PYTHON_LIB),)
$(error BOOST_PYTHON_LIB could not be detected. Please define manually)
endif

LIBS += $(shell $(PYTHON_CONFIG) --libs) $(BOOST_PYTHON_LIB) -lboost_system -lboost_filesystem
# python-config --ldflags includes LIBS for some reason
LINKFLAGS += $(filter-out -l%,$(shell $(PYTHON_CONFIG) --ldflags))
CXXFLAGS += $(shell $(PYTHON_CONFIG) --includes) -DWITH_PYTHON

PY_WRAPPER_FILE = kernel/python_wrappers
OBJS += $(PY_WRAPPER_FILE).o
PY_GEN_SCRIPT= py_wrap_generator
PY_WRAP_INCLUDES := $(shell python$(PYTHON_VERSION) -c "from misc import $(PY_GEN_SCRIPT); $(PY_GEN_SCRIPT).print_includes()")
endif # ENABLE_PYOSYS

ifeq ($(ENABLE_READLINE),1)
CXXFLAGS += -DYOSYS_ENABLE_READLINE
ifeq ($(OS), $(filter $(OS),FreeBSD OpenBSD NetBSD))
CXXFLAGS += -I/usr/local/include
endif
LIBS += -lreadline
ifeq ($(LINK_CURSES),1)
LIBS += -lcurses
ABCMKARGS += "ABC_READLINE_LIBRARIES=-lcurses -lreadline"
endif
ifeq ($(LINK_TERMCAP),1)
LIBS += -ltermcap
ABCMKARGS += "ABC_READLINE_LIBRARIES=-lreadline -ltermcap"
endif
ifeq ($(CONFIG),mxe)
LIBS += -ltermcap
endif
else
ifeq ($(ENABLE_EDITLINE),1)
CXXFLAGS += -DYOSYS_ENABLE_EDITLINE
LIBS += -ledit
else
ABCMKARGS += "ABC_USE_NO_READLINE=1"
endif
endif

ifeq ($(DISABLE_ABC_THREADS),1)
ABCMKARGS += "ABC_USE_NO_PTHREADS=1"
endif

ifeq ($(DISABLE_SPAWN),1)
CXXFLAGS += -DYOSYS_DISABLE_SPAWN
endif

ifeq ($(ENABLE_PLUGINS),1)
CXXFLAGS += $(shell PKG_CONFIG_PATH=$(PKG_CONFIG_PATH) $(PKG_CONFIG) --silence-errors --cflags libffi) -DYOSYS_ENABLE_PLUGINS
ifeq ($(OS), MINGW)
CXXFLAGS += -Ilibs/dlfcn-win32
endif
LIBS += $(shell PKG_CONFIG_PATH=$(PKG_CONFIG_PATH) $(PKG_CONFIG) --silence-errors --libs libffi || echo -lffi)
ifneq ($(OS), $(filter $(OS),FreeBSD OpenBSD NetBSD MINGW))
LIBS += -ldl
endif
endif

ifeq ($(ENABLE_GLOB),1)
CXXFLAGS += -DYOSYS_ENABLE_GLOB
endif

ifeq ($(ENABLE_ZLIB),1)
CXXFLAGS += -DYOSYS_ENABLE_ZLIB
LIBS += -lz
endif


ifeq ($(ENABLE_TCL),1)
TCL_VERSION ?= tcl$(shell bash -c "tclsh <(echo 'puts [info tclversion]')")
ifeq ($(OS), $(filter $(OS),FreeBSD OpenBSD NetBSD))
# BSDs usually use tcl8.6, but the lib is named "libtcl86"
TCL_INCLUDE ?= /usr/local/include/$(TCL_VERSION)
TCL_LIBS ?= -l$(subst .,,$(TCL_VERSION))
else
TCL_INCLUDE ?= /usr/include/$(TCL_VERSION)
TCL_LIBS ?= -l$(TCL_VERSION)
endif

ifeq ($(CONFIG),mxe)
CXXFLAGS += -DYOSYS_ENABLE_TCL
LIBS += -ltcl86 -lwsock32 -lws2_32 -lnetapi32 -lz -luserenv
else
CXXFLAGS += $(shell PKG_CONFIG_PATH=$(PKG_CONFIG_PATH) $(PKG_CONFIG) --silence-errors --cflags tcl || echo -I$(TCL_INCLUDE)) -DYOSYS_ENABLE_TCL
LIBS += $(shell PKG_CONFIG_PATH=$(PKG_CONFIG_PATH) $(PKG_CONFIG) --silence-errors --libs tcl || echo $(TCL_LIBS))
endif
endif

ifeq ($(ENABLE_GCOV),1)
CXXFLAGS += --coverage
LINKFLAGS += --coverage
endif

ifeq ($(ENABLE_GPROF),1)
CXXFLAGS += -pg
LINKFLAGS += -pg
endif

ifeq ($(ENABLE_NDEBUG),1)
CXXFLAGS := -O3 -DNDEBUG $(filter-out -Os -ggdb,$(CXXFLAGS))
endif

ifeq ($(ENABLE_DEBUG),1)
ifeq ($(CONFIG),clang)
CXXFLAGS := -O0 -DDEBUG $(filter-out -Os,$(CXXFLAGS))
else
CXXFLAGS := -Og -DDEBUG $(filter-out -Os,$(CXXFLAGS))
endif
endif

ifeq ($(ENABLE_ABC),1)
CXXFLAGS += -DYOSYS_ENABLE_ABC
ifeq ($(LINK_ABC),1)
CXXFLAGS += -DYOSYS_LINK_ABC
ifeq ($(DISABLE_ABC_THREADS),0)
LIBS += -lpthread
endif
else
ifeq ($(ABCEXTERNAL),)
TARGETS := $(PROGRAM_PREFIX)yosys-abc$(EXE) $(TARGETS)
endif
endif
endif

ifeq ($(ENABLE_GHDL),1)
GHDL_PREFIX ?= $(PREFIX)
GHDL_INCLUDE_DIR ?= $(GHDL_PREFIX)/include
GHDL_LIB_DIR ?= $(GHDL_PREFIX)/lib
CXXFLAGS += -I$(GHDL_INCLUDE_DIR) -DYOSYS_ENABLE_GHDL
LIBS += $(GHDL_LIB_DIR)/libghdl.a $(file <$(GHDL_LIB_DIR)/libghdl.link)
endif

LIBS_VERIFIC =
ifeq ($(ENABLE_VERIFIC),1)
<<<<<<< HEAD
VERIFIC_DIR ?= ./verific
VERIFIC_COMPONENTS ?= verilog database util containers hier_tree hdl_file_sort
ifneq ($(DISABLE_VERIFIC_VHDL),1)
=======
VERIFIC_DIR ?= /usr/local/src/verific_lib
VERIFIC_COMPONENTS ?= database util containers
ifeq ($(ENABLE_VERIFIC_HIER_TREE),1)
VERIFIC_COMPONENTS += hier_tree
CXXFLAGS += -DVERIFIC_HIER_TREE_SUPPORT
else
ifneq ($(wildcard $(VERIFIC_DIR)/hier_tree),)
VERIFIC_COMPONENTS += hier_tree
endif
endif
ifeq ($(ENABLE_VERIFIC_SYSTEMVERILOG),1)
VERIFIC_COMPONENTS += verilog
CXXFLAGS += -DVERIFIC_SYSTEMVERILOG_SUPPORT
else
ifneq ($(wildcard $(VERIFIC_DIR)/verilog),)
VERIFIC_COMPONENTS += verilog
endif
endif
ifeq ($(ENABLE_VERIFIC_VHDL),1)
>>>>>>> a739e21a
VERIFIC_COMPONENTS += vhdl
CXXFLAGS += -DVERIFIC_VHDL_SUPPORT
else
ifneq ($(wildcard $(VERIFIC_DIR)/vhdl),)
VERIFIC_COMPONENTS += vhdl
endif
endif
ifeq ($(ENABLE_VERIFIC_EDIF),1)
VERIFIC_COMPONENTS += edif
CXXFLAGS += -DVERIFIC_EDIF_SUPPORT
endif
ifeq ($(ENABLE_VERIFIC_LIBERTY),1)
VERIFIC_COMPONENTS += synlib
CXXFLAGS += -DVERIFIC_LIBERTY_SUPPORT
endif
ifeq ($(ENABLE_VERIFIC_YOSYSHQ_EXTENSIONS),1)
VERIFIC_COMPONENTS += extensions
CXXFLAGS += -DYOSYSHQ_VERIFIC_EXTENSIONS
else
ifneq ($(wildcard $(VERIFIC_DIR)/extensions),)
VERIFIC_COMPONENTS += extensions
endif
endif
CXXFLAGS += $(patsubst %,-I$(VERIFIC_DIR)/%,$(VERIFIC_COMPONENTS)) -DYOSYS_ENABLE_VERIFIC
ifeq ($(OS), Darwin)
LIBS_VERIFIC += $(foreach comp,$(patsubst %,$(VERIFIC_DIR)/%/*-mac.a,$(VERIFIC_COMPONENTS)),-Wl,-force_load $(comp)) -lz
else
LIBS_VERIFIC += -Wl,--whole-archive $(patsubst %,$(VERIFIC_DIR)/%/*-linux.a,$(VERIFIC_COMPONENTS)) -Wl,--no-whole-archive -lz
endif
endif


ifeq ($(ENABLE_COVER),1)
CXXFLAGS += -DYOSYS_ENABLE_COVER
endif

ifeq ($(ENABLE_CCACHE),1)
CXX := ccache $(CXX)
else
ifeq ($(ENABLE_SCCACHE),1)
CXX := sccache $(CXX)
endif
endif

define add_share_file
EXTRA_TARGETS += $(subst //,/,$(1)/$(notdir $(2)))
$(subst //,/,$(1)/$(notdir $(2))): $(2)
	$$(P) mkdir -p $(1)
	$$(Q) cp "$(YOSYS_SRC)"/$(2) $(subst //,/,$(1)/$(notdir $(2)))
endef

define add_gen_share_file
EXTRA_TARGETS += $(subst //,/,$(1)/$(notdir $(2)))
$(subst //,/,$(1)/$(notdir $(2))): $(2)
	$$(P) mkdir -p $(1)
	$$(Q) cp $(2) $(subst //,/,$(1)/$(notdir $(2)))
endef

define add_include_file
$(eval $(call add_share_file,$(dir share/include/$(1)),$(1)))
endef

define add_extra_objs
EXTRA_OBJS += $(1)
.SECONDARY: $(1)
endef

ifeq ($(PRETTY), 1)
P_STATUS = 0
P_OFFSET = 0
P_UPDATE = $(eval P_STATUS=$(shell echo $(OBJS) $(PROGRAM_PREFIX)yosys$(EXE) | $(AWK) 'BEGIN { RS = " "; I = $(P_STATUS)+0; } $$1 == "$@" && NR > I { I = NR; } END { print I; }'))
P_SHOW = [$(shell $(AWK) "BEGIN { N=$(words $(OBJS) $(PROGRAM_PREFIX)yosys$(EXE)); printf \"%3d\", $(P_OFFSET)+90*$(P_STATUS)/N; exit; }")%]
P = @echo "$(if $(findstring $@,$(TARGETS) $(EXTRA_TARGETS)),$(eval P_OFFSET = 10))$(call P_UPDATE)$(call P_SHOW) Building $@";
Q = @
S = -s
else
P_SHOW = ->
P =
Q =
S =
endif

$(eval $(call add_include_file,kernel/binding.h))
$(eval $(call add_include_file,kernel/cellaigs.h))
$(eval $(call add_include_file,kernel/celledges.h))
$(eval $(call add_include_file,kernel/celltypes.h))
$(eval $(call add_include_file,kernel/consteval.h))
$(eval $(call add_include_file,kernel/constids.inc))
$(eval $(call add_include_file,kernel/cost.h))
$(eval $(call add_include_file,kernel/ff.h))
$(eval $(call add_include_file,kernel/ffinit.h))
$(eval $(call add_include_file,kernel/ffmerge.h))
$(eval $(call add_include_file,kernel/fmt.h))
ifeq ($(ENABLE_ZLIB),1)
$(eval $(call add_include_file,kernel/fstdata.h))
endif
$(eval $(call add_include_file,kernel/hashlib.h))
$(eval $(call add_include_file,kernel/json.h))
$(eval $(call add_include_file,kernel/log.h))
$(eval $(call add_include_file,kernel/macc.h))
$(eval $(call add_include_file,kernel/modtools.h))
$(eval $(call add_include_file,kernel/mem.h))
$(eval $(call add_include_file,kernel/qcsat.h))
$(eval $(call add_include_file,kernel/register.h))
$(eval $(call add_include_file,kernel/rtlil.h))
$(eval $(call add_include_file,kernel/satgen.h))
$(eval $(call add_include_file,kernel/scopeinfo.h))
$(eval $(call add_include_file,kernel/sigtools.h))
$(eval $(call add_include_file,kernel/timinginfo.h))
$(eval $(call add_include_file,kernel/utils.h))
$(eval $(call add_include_file,kernel/yosys.h))
$(eval $(call add_include_file,kernel/yosys_common.h))
$(eval $(call add_include_file,kernel/yw.h))
$(eval $(call add_include_file,libs/ezsat/ezsat.h))
$(eval $(call add_include_file,libs/ezsat/ezminisat.h))
ifeq ($(ENABLE_ZLIB),1)
$(eval $(call add_include_file,libs/fst/fstapi.h))
endif
$(eval $(call add_include_file,libs/sha1/sha1.h))
$(eval $(call add_include_file,libs/json11/json11.hpp))
$(eval $(call add_include_file,passes/fsm/fsmdata.h))
$(eval $(call add_include_file,frontends/ast/ast.h))
$(eval $(call add_include_file,frontends/ast/ast_binding.h))
$(eval $(call add_include_file,frontends/blif/blifparse.h))
$(eval $(call add_include_file,backends/rtlil/rtlil_backend.h))

OBJS += kernel/driver.o kernel/register.o kernel/rtlil.o kernel/log.o kernel/calc.o kernel/yosys.o
OBJS += kernel/binding.o
OBJS += kernel/cellaigs.o kernel/celledges.o kernel/satgen.o kernel/scopeinfo.o kernel/qcsat.o kernel/mem.o kernel/ffmerge.o kernel/ff.o kernel/yw.o kernel/json.o kernel/fmt.o
ifeq ($(ENABLE_ZLIB),1)
OBJS += kernel/fstdata.o
endif
ifeq ($(ENABLE_PLUGINS),1)
ifeq ($(OS), MINGW)
OBJS += libs/dlfcn-win32/dlfcn.o
endif
endif

kernel/log.o: CXXFLAGS += -DYOSYS_SRC='"$(YOSYS_SRC)"'
kernel/yosys.o: CXXFLAGS += -DYOSYS_DATDIR='"$(DATDIR)"' -DYOSYS_PROGRAM_PREFIX='"$(PROGRAM_PREFIX)"'
ifeq ($(ENABLE_ABC),1)
ifneq ($(ABCEXTERNAL),)
kernel/yosys.o: CXXFLAGS += -DABCEXTERNAL='"$(ABCEXTERNAL)"'
endif
endif

OBJS += libs/bigint/BigIntegerAlgorithms.o libs/bigint/BigInteger.o libs/bigint/BigIntegerUtils.o
OBJS += libs/bigint/BigUnsigned.o libs/bigint/BigUnsignedInABase.o

OBJS += libs/sha1/sha1.o

OBJS += libs/json11/json11.o

OBJS += libs/ezsat/ezsat.o
OBJS += libs/ezsat/ezminisat.o

OBJS += libs/minisat/Options.o
OBJS += libs/minisat/SimpSolver.o
OBJS += libs/minisat/Solver.o
OBJS += libs/minisat/System.o

ifeq ($(ENABLE_ZLIB),1)
OBJS += libs/fst/fstapi.o
OBJS += libs/fst/fastlz.o
OBJS += libs/fst/lz4.o
endif

ifneq ($(SMALL),1)

OBJS += libs/subcircuit/subcircuit.o

include $(YOSYS_SRC)/frontends/*/Makefile.inc
include $(YOSYS_SRC)/passes/*/Makefile.inc
include $(YOSYS_SRC)/backends/*/Makefile.inc
include $(YOSYS_SRC)/techlibs/*/Makefile.inc

else

include $(YOSYS_SRC)/frontends/verilog/Makefile.inc
ifeq ($(ENABLE_VERIFIC),1)
include $(YOSYS_SRC)/frontends/verific/Makefile.inc
endif
include $(YOSYS_SRC)/frontends/rtlil/Makefile.inc
include $(YOSYS_SRC)/frontends/ast/Makefile.inc
include $(YOSYS_SRC)/frontends/blif/Makefile.inc

OBJS += passes/hierarchy/hierarchy.o
OBJS += passes/cmds/select.o
OBJS += passes/cmds/show.o
OBJS += passes/cmds/stat.o
OBJS += passes/cmds/cover.o
OBJS += passes/cmds/design.o
OBJS += passes/cmds/plugin.o

include $(YOSYS_SRC)/passes/proc/Makefile.inc
include $(YOSYS_SRC)/passes/opt/Makefile.inc
include $(YOSYS_SRC)/passes/techmap/Makefile.inc

include $(YOSYS_SRC)/backends/verilog/Makefile.inc
include $(YOSYS_SRC)/backends/rtlil/Makefile.inc

include $(YOSYS_SRC)/techlibs/common/Makefile.inc

endif

ifeq ($(LINK_ABC),1)
OBJS += $(PROGRAM_PREFIX)yosys-libabc.a
endif

# prevent the CXXFLAGS set by this Makefile from reaching abc/Makefile,
# especially the -MD flag which will break the build when CXX is clang
unexport CXXFLAGS

top-all: $(TARGETS) $(EXTRA_TARGETS)
	@echo ""
	@echo "  Build successful."
	@echo ""

.PHONY: compile-only
compile-only: $(OBJS) $(GENFILES) $(EXTRA_TARGETS)
	@echo ""
	@echo "  Compile successful."
	@echo ""

$(PROGRAM_PREFIX)yosys$(EXE): $(OBJS)
	$(P) $(CXX) -o $(PROGRAM_PREFIX)yosys$(EXE) $(EXE_LINKFLAGS) $(LINKFLAGS) $(OBJS) $(LIBS) $(LIBS_VERIFIC)

libyosys.so: $(filter-out kernel/driver.o,$(OBJS))
ifeq ($(OS), Darwin)
	$(P) $(CXX) -o libyosys.so -shared -Wl,-install_name,$(LIBDIR)/libyosys.so $(LINKFLAGS) $^ $(LIBS) $(LIBS_VERIFIC)
else
	$(P) $(CXX) -o libyosys.so -shared -Wl,-soname,$(LIBDIR)/libyosys.so $(LINKFLAGS) $^ $(LIBS) $(LIBS_VERIFIC)
endif

%.o: %.cc
	$(Q) mkdir -p $(dir $@)
	$(P) $(CXX) -o $@ -c $(CPPFLAGS) $(CXXFLAGS) $<

%.pyh: %.h
	$(Q) mkdir -p $(dir $@)
	$(P) cat $< | grep -E -v "#[ ]*(include|error)" | $(CXX) $(CXXFLAGS) -x c++ -o $@ -E -P -

ifeq ($(ENABLE_PYOSYS),1)
$(PY_WRAPPER_FILE).cc: misc/$(PY_GEN_SCRIPT).py $(PY_WRAP_INCLUDES)
	$(Q) mkdir -p $(dir $@)
	$(P) python$(PYTHON_VERSION) -c "from misc import $(PY_GEN_SCRIPT); $(PY_GEN_SCRIPT).gen_wrappers(\"$(PY_WRAPPER_FILE).cc\")"
endif

%.o: %.cpp
	$(Q) mkdir -p $(dir $@)
	$(P) $(CXX) -o $@ -c $(CPPFLAGS) $(CXXFLAGS) $<

YOSYS_VER_STR := Preqorsor $(YOSYS_VER) (git sha1 $(GIT_REV), $(notdir $(CXX)) $(shell \
		$(CXX) --version | tr ' ()' '\n' | grep '^[0-9]' | head -n1) $(filter -f% -m% -O% -DNDEBUG,$(CXXFLAGS)))

kernel/version_$(GIT_REV).cc: $(YOSYS_SRC)/Makefile
	$(P) rm -f kernel/version_*.o kernel/version_*.d kernel/version_*.cc
	$(Q) mkdir -p kernel && echo "namespace Yosys { extern const char *yosys_version_str; const char *yosys_version_str=\"$(YOSYS_VER_STR)\"; }" > kernel/version_$(GIT_REV).cc

ifeq ($(ENABLE_VERIFIC),1)
CXXFLAGS_NOVERIFIC = $(foreach v,$(CXXFLAGS),$(if $(findstring $(VERIFIC_DIR),$(v)),,$(v)))
LIBS_NOVERIFIC = $(foreach v,$(LIBS),$(if $(findstring $(VERIFIC_DIR),$(v)),,$(v)))
else
CXXFLAGS_NOVERIFIC = $(CXXFLAGS)
LIBS_NOVERIFIC = $(LIBS)
endif

$(PROGRAM_PREFIX)yosys-config: misc/yosys-config.in $(YOSYS_SRC)/Makefile
	$(P) $(SED) -e 's#@CXXFLAGS@#$(subst -Ilibs/dlfcn-win32,,$(subst -I. -I"$(YOSYS_SRC)",-I"$(DATDIR)/include",$(strip $(CXXFLAGS_NOVERIFIC))))#;' \
			-e 's#@CXX@#$(strip $(CXX))#;' -e 's#@LINKFLAGS@#$(strip $(LINKFLAGS) $(PLUGIN_LINKFLAGS))#;' -e 's#@LIBS@#$(strip $(LIBS_NOVERIFIC) $(PLUGIN_LIBS))#;' \
			-e 's#@BINDIR@#$(strip $(BINDIR))#;' -e 's#@DATDIR@#$(strip $(DATDIR))#;' < $< > $(PROGRAM_PREFIX)yosys-config
	$(Q) chmod +x $(PROGRAM_PREFIX)yosys-config

.PHONY: check-git-abc

check-git-abc:
	@if [ ! -d "$(YOSYS_SRC)/abc" ]; then \
		echo "Error: The 'abc' directory does not exist."; \
		echo "Initialize the submodule: Run 'git submodule update --init' to set up 'abc' as a submodule."; \
		exit 1; \
	elif git -C "$(YOSYS_SRC)" submodule status abc 2>/dev/null | grep -q '^ '; then \
		exit 0; \
	elif [ -f "$(YOSYS_SRC)/abc/.gitcommit" ] && ! grep -q '\$$Format:%h\$$' "$(YOSYS_SRC)/abc/.gitcommit"; then \
		echo "'abc' comes from a tarball. Continuing."; \
		exit 0; \
	elif [ -f "$(YOSYS_SRC)/abc/.gitcommit" ] && grep -q '\$$Format:%h\$$' "$(YOSYS_SRC)/abc/.gitcommit"; then \
		echo "Error: 'abc' is not configured as a git submodule."; \
		echo "To resolve this:"; \
		echo "1. Back up your changes: Save any modifications from the 'abc' directory to another location."; \
		echo "2. Remove the existing 'abc' directory: Delete the 'abc' directory and all its contents."; \
		echo "3. Initialize the submodule: Run 'git submodule update --init' to set up 'abc' as a submodule."; \
		echo "4. Reapply your changes: Move your saved changes back to the 'abc' directory, if necessary."; \
		exit 1; \
	else \
		echo "Initialize the submodule: Run 'git submodule update --init' to set up 'abc' as a submodule."; \
		exit 1; \
	fi

abc/abc$(EXE) abc/libabc.a: check-git-abc
	$(P)
	$(Q) mkdir -p abc && $(MAKE) -C $(PROGRAM_PREFIX)abc -f "$(realpath $(YOSYS_SRC)/abc/Makefile)" ABCSRC="$(realpath $(YOSYS_SRC)/abc/)" $(S) $(ABCMKARGS) $(if $(filter %.a,$@),PROG="abc",PROG="abc$(EXE)") MSG_PREFIX="$(eval P_OFFSET = 5)$(call P_SHOW)$(eval P_OFFSET = 10) ABC: " $(if $(filter %.a,$@),libabc.a)

$(PROGRAM_PREFIX)yosys-abc$(EXE): abc/abc$(EXE)
	$(P) cp $< $(PROGRAM_PREFIX)yosys-abc$(EXE)

$(PROGRAM_PREFIX)yosys-libabc.a: abc/libabc.a
	$(P) cp $< $(PROGRAM_PREFIX)yosys-libabc.a

ifneq ($(SEED),)
SEEDOPT="-S $(SEED)"
else
SEEDOPT=""
endif

ifneq ($(ABCEXTERNAL),)
ABCOPT="-A $(ABCEXTERNAL)"
else
ABCOPT=""
endif

# When YOSYS_NOVERIFIC is set as a make variable, also export it to the
# environment, so that `YOSYS_NOVERIFIC=1 make test` _and_
# `make test YOSYS_NOVERIFIC=1` will run with verific disabled.
ifeq ($(YOSYS_NOVERIFIC),1)
export YOSYS_NOVERIFIC
endif

test: $(TARGETS) $(EXTRA_TARGETS)
ifeq ($(ENABLE_VERIFIC),1)
ifeq ($(YOSYS_NOVERIFIC),1)
	@echo
	@echo "Running tests without verific support due to YOSYS_NOVERIFIC=1"
	@echo
else
	+cd tests/verific && bash run-test.sh $(SEEDOPT)
endif
endif
	+cd tests/simple && bash run-test.sh $(SEEDOPT)
	+cd tests/simple_abc9 && bash run-test.sh $(SEEDOPT)
	+cd tests/hana && bash run-test.sh $(SEEDOPT)
	+cd tests/asicworld && bash run-test.sh $(SEEDOPT)
	# +cd tests/realmath && bash run-test.sh $(SEEDOPT)
	+cd tests/share && bash run-test.sh $(SEEDOPT)
	+cd tests/opt_share && bash run-test.sh $(SEEDOPT)
	+cd tests/fsm && bash run-test.sh $(SEEDOPT)
	+cd tests/techmap && bash run-test.sh
	+cd tests/memories && bash run-test.sh $(ABCOPT) $(SEEDOPT)
	+cd tests/memlib && bash run-test.sh $(SEEDOPT)
	+cd tests/bram && bash run-test.sh $(SEEDOPT)
	+cd tests/various && bash run-test.sh
	+cd tests/select && bash run-test.sh
	+cd tests/sat && bash run-test.sh
	+cd tests/sim && bash run-test.sh
	+cd tests/svinterfaces && bash run-test.sh $(SEEDOPT)
	+cd tests/svtypes && bash run-test.sh $(SEEDOPT)
	+cd tests/proc && bash run-test.sh
	+cd tests/blif && bash run-test.sh
	+cd tests/opt && bash run-test.sh
	+cd tests/aiger && bash run-test.sh $(ABCOPT)
	+cd tests/arch && bash run-test.sh
	+cd tests/arch/ice40 && bash run-test.sh $(SEEDOPT)
	+cd tests/arch/xilinx && bash run-test.sh $(SEEDOPT)
	+cd tests/arch/ecp5 && bash run-test.sh $(SEEDOPT)
	+cd tests/arch/machxo2 && bash run-test.sh $(SEEDOPT)
	+cd tests/arch/efinix && bash run-test.sh $(SEEDOPT)
	+cd tests/arch/anlogic && bash run-test.sh $(SEEDOPT)
	+cd tests/arch/gowin && bash run-test.sh $(SEEDOPT)
	+cd tests/arch/intel_alm && bash run-test.sh $(SEEDOPT)
	+cd tests/arch/nexus && bash run-test.sh $(SEEDOPT)
	+cd tests/arch/quicklogic/pp3 && bash run-test.sh $(SEEDOPT)
	+cd tests/arch/quicklogic/qlf_k6n10f && bash run-test.sh $(SEEDOPT)
	+cd tests/arch/gatemate && bash run-test.sh $(SEEDOPT)
	+cd tests/rpc && bash run-test.sh
	+cd tests/memfile && bash run-test.sh
	+cd tests/verilog && bash run-test.sh
	+cd tests/xprop && bash run-test.sh $(SEEDOPT)
	+cd tests/fmt && bash run-test.sh
	+cd tests/cxxrtl && bash run-test.sh
	@echo ""
	@echo "  Passed \"make test\"."
	@echo ""

VALGRIND ?= valgrind --error-exitcode=1 --leak-check=full --show-reachable=yes --errors-for-leak-kinds=all

vgtest: $(TARGETS) $(EXTRA_TARGETS)
	$(VALGRIND) ./yosys -p 'setattr -mod -unset top; synth' $$( ls tests/simple/*.v | grep -v repwhile.v )
	@echo ""
	@echo "  Passed \"make vgtest\"."
	@echo ""

vloghtb: $(TARGETS) $(EXTRA_TARGETS)
	+cd tests/vloghtb && bash run-test.sh
	@echo ""
	@echo "  Passed \"make vloghtb\"."
	@echo ""

ystests: $(TARGETS) $(EXTRA_TARGETS)
	rm -rf tests/ystests
	git clone https://github.com/YosysHQ/yosys-tests.git tests/ystests
	+$(MAKE) PATH="$$PWD:$$PATH" -C tests/ystests
	@echo ""
	@echo "  Finished \"make ystests\"."
	@echo ""

# Unit test
unit-test: libyosys.so
	@$(MAKE) -C $(UNITESTPATH) CXX="$(CXX)" CPPFLAGS="$(CPPFLAGS)" \
		CXXFLAGS="$(CXXFLAGS)" LIBS="$(LIBS)" ROOTPATH="$(CURDIR)"

clean-unit-test:
	@$(MAKE) -C $(UNITESTPATH) clean

install: $(TARGETS) $(EXTRA_TARGETS)
	$(INSTALL_SUDO) mkdir -p $(DESTDIR)$(BINDIR)
	$(INSTALL_SUDO) cp $(filter-out libyosys.so,$(TARGETS)) $(DESTDIR)$(BINDIR)
ifneq ($(filter $(PROGRAM_PREFIX)yosys,$(TARGETS)),)
	$(INSTALL_SUDO) $(STRIP) -S $(DESTDIR)$(BINDIR)/$(PROGRAM_PREFIX)yosys
endif
ifneq ($(filter $(PROGRAM_PREFIX)yosys-abc,$(TARGETS)),)
	$(INSTALL_SUDO) $(STRIP) $(DESTDIR)$(BINDIR)/$(PROGRAM_PREFIX)yosys-abc
endif
ifneq ($(filter $(PROGRAM_PREFIX)yosys-filterlib,$(TARGETS)),)
	$(INSTALL_SUDO) $(STRIP) $(DESTDIR)$(BINDIR)/$(PROGRAM_PREFIX)yosys-filterlib
endif
	$(INSTALL_SUDO) mkdir -p $(DESTDIR)$(DATDIR)
	$(INSTALL_SUDO) cp -r share/. $(DESTDIR)$(DATDIR)/.
ifeq ($(ENABLE_LIBYOSYS),1)
	$(INSTALL_SUDO) mkdir -p $(DESTDIR)$(LIBDIR)
	$(INSTALL_SUDO) cp libyosys.so $(DESTDIR)$(LIBDIR)/
	$(INSTALL_SUDO) $(STRIP) -S $(DESTDIR)$(LIBDIR)/libyosys.so
ifeq ($(ENABLE_PYOSYS),1)
	$(INSTALL_SUDO) mkdir -p $(DESTDIR)$(PYTHON_DESTDIR)/$(subst -,_,$(PROGRAM_PREFIX))pyosys
	$(INSTALL_SUDO) cp libyosys.so $(DESTDIR)$(PYTHON_DESTDIR)/$(subst -,_,$(PROGRAM_PREFIX))pyosys/libyosys.so
	$(INSTALL_SUDO) cp misc/__init__.py $(DESTDIR)$(PYTHON_DESTDIR)/$(subst -,_,$(PROGRAM_PREFIX))pyosys/
endif
endif
ifeq ($(ENABLE_PLUGINS),1)
ifeq ($(OS), MINGW)
	$(INSTALL_SUDO) mkdir -p $(DESTDIR)$(LIBDIR)
	$(INSTALL_SUDO) cp libyosys_exe.a $(DESTDIR)$(LIBDIR)/
endif
endif

uninstall:
	$(INSTALL_SUDO) rm -vf $(addprefix $(DESTDIR)$(BINDIR)/,$(notdir $(TARGETS)))
	$(INSTALL_SUDO) rm -rvf $(DESTDIR)$(DATDIR)
ifeq ($(ENABLE_LIBYOSYS),1)
	$(INSTALL_SUDO) rm -vf $(DESTDIR)$(LIBDIR)/libyosys.so
ifeq ($(ENABLE_PYOSYS),1)
	$(INSTALL_SUDO) rm -vf $(DESTDIR)$(PYTHON_DESTDIR)/$(subst -,_,$(PROGRAM_PREFIX))pyosys/libyosys.so
	$(INSTALL_SUDO) rm -vf $(DESTDIR)$(PYTHON_DESTDIR)/$(subst -,_,$(PROGRAM_PREFIX))pyosys/__init__.py
	$(INSTALL_SUDO) rmdir $(DESTDIR)$(PYTHON_DESTDIR)/$(subst -,_,$(PROGRAM_PREFIX))pyosys
endif
endif

# also others, but so long as it doesn't fail this is enough to know we tried
docs/source/cmd/abc.rst: $(TARGETS) $(EXTRA_TARGETS)
	mkdir -p docs/source/cmd
	./$(PROGRAM_PREFIX)yosys -p 'help -write-rst-command-reference-manual'

PHONY: docs/gen_examples docs/gen_images docs/guidelines docs/usage docs/reqs
docs/gen_examples:
	$(Q) $(MAKE) -C docs examples

docs/gen_images:
	$(Q) $(MAKE) -C docs images

DOCS_GUIDELINE_FILES := GettingStarted CodingStyle
docs/guidelines docs/source/generated:
	$(Q) mkdir -p docs/source/generated
	$(Q) cp -f $(addprefix guidelines/,$(DOCS_GUIDELINE_FILES)) docs/source/generated

# some commands return an error and print the usage text to stderr
define DOC_USAGE_STDERR
docs/source/generated/$(1): $(PROGRAM_PREFIX)$(1) docs/source/generated
	-$(Q) ./$$< --help 2> $$@
endef
DOCS_USAGE_STDERR := yosys-config yosys-filterlib

# The in-tree ABC (yosys-abc) is only built when ABCEXTERNAL is not set.
ifeq ($(ABCEXTERNAL),)
DOCS_USAGE_STDERR += yosys-abc
endif

$(foreach usage,$(DOCS_USAGE_STDERR),$(eval $(call DOC_USAGE_STDERR,$(usage))))

# others print to stdout
define DOC_USAGE_STDOUT
docs/source/generated/$(1): $(PROGRAM_PREFIX)$(1) docs/source/generated
	$(Q) ./$$< --help > $$@
endef
DOCS_USAGE_STDOUT := yosys yosys-smtbmc yosys-witness
$(foreach usage,$(DOCS_USAGE_STDOUT),$(eval $(call DOC_USAGE_STDOUT,$(usage))))

docs/usage: $(addprefix docs/source/generated/,$(DOCS_USAGE_STDOUT) $(DOCS_USAGE_STDERR))

docs/reqs:
	$(Q) $(MAKE) -C docs reqs

DOC_TARGET ?= html
docs: docs/source/cmd/abc.rst docs/gen_examples docs/gen_images docs/guidelines docs/usage docs/reqs
	$(Q) $(MAKE) -C docs $(DOC_TARGET)

clean:
	rm -rf share
	rm -rf kernel/*.pyh
	rm -f $(OBJS) $(GENFILES) $(TARGETS) $(EXTRA_TARGETS) $(EXTRA_OBJS) $(PY_WRAP_INCLUDES) $(PY_WRAPPER_FILE).cc
	rm -f kernel/version_*.o kernel/version_*.cc
	rm -f libs/*/*.d frontends/*/*.d passes/*/*.d backends/*/*.d kernel/*.d techlibs/*/*.d
	rm -rf tests/asicworld/*.out tests/asicworld/*.log
	rm -rf tests/hana/*.out tests/hana/*.log
	rm -rf tests/simple/*.out tests/simple/*.log
	rm -rf tests/memories/*.out tests/memories/*.log tests/memories/*.dmp
	rm -rf tests/sat/*.log tests/techmap/*.log tests/various/*.log
	rm -rf tests/bram/temp tests/fsm/temp tests/realmath/temp tests/share/temp tests/smv/temp tests/various/temp
	rm -rf vloghtb/Makefile vloghtb/refdat vloghtb/rtl vloghtb/scripts vloghtb/spec vloghtb/check_yosys vloghtb/vloghammer_tb.tar.bz2 vloghtb/temp vloghtb/log_test_*
	rm -f tests/svinterfaces/*.log_stdout tests/svinterfaces/*.log_stderr tests/svinterfaces/dut_result.txt tests/svinterfaces/reference_result.txt tests/svinterfaces/a.out tests/svinterfaces/*_syn.v tests/svinterfaces/*.diff
	rm -f  tests/tools/cmp_tbdata
	-$(MAKE) -C docs clean
	-$(MAKE) -C docs/source/_images clean
	rm -rf docs/source/cmd docs/util/__pycache__

clean-abc:
	$(MAKE) -C abc DEP= clean
	rm -f $(PROGRAM_PREFIX)yosys-abc$(EXE) $(PROGRAM_PREFIX)yosys-libabc.a abc/abc-[0-9a-f]* abc/libabc-[0-9a-f]*.a

mrproper: clean
	git clean -xdf

coverage:
	./$(PROGRAM_PREFIX)yosys -qp 'help; help -all'
	rm -rf coverage.info coverage_html
	lcov --capture -d . --no-external -o coverage.info
	genhtml coverage.info --output-directory coverage_html

qtcreator:
	echo "$(CXXFLAGS)" | grep -o '\-D[^ ]*' | tr ' ' '\n' | sed 's/-D/#define /' | sed 's/=/ /'> qtcreator.config
	{ for file in $(basename $(OBJS)); do \
		for prefix in cc y l; do if [ -f $${file}.$${prefix} ]; then echo $$file.$${prefix}; fi; done \
	done; find backends frontends kernel libs passes -type f \( -name '*.h' -o -name '*.hh' \); } > qtcreator.files
	{ echo .; find backends frontends kernel libs passes -type f \( -name '*.h' -o -name '*.hh' \) -printf '%h\n' | sort -u; } > qtcreator.includes
	touch qtcreator.creator

vcxsrc: $(GENFILES) $(EXTRA_TARGETS)
	rm -rf yosys-win32-vcxsrc-$(YOSYS_VER){,.zip}
	set -e; for f in `ls $(filter %.cc %.cpp,$(GENFILES)) $(addsuffix .cc,$(basename $(OBJS))) $(addsuffix .cpp,$(basename $(OBJS))) 2> /dev/null`; do \
		echo "Analyse: $$f" >&2; cpp -std=c++17 -MM -I. -D_YOSYS_ $$f; done | sed 's,.*:,,; s,//*,/,g; s,/[^/]*/\.\./,/,g; y, \\,\n\n,;' | grep '^[^/]' | sort -u | grep -v kernel/version_ > srcfiles.txt
	bash misc/create_vcxsrc.sh yosys-win32-vcxsrc $(YOSYS_VER) $(GIT_REV)
	echo "namespace Yosys { extern const char *yosys_version_str; const char *yosys_version_str=\"Yosys (Version Information Unavailable)\"; }" > kernel/version.cc
	zip yosys-win32-vcxsrc-$(YOSYS_VER)/genfiles.zip $(GENFILES) kernel/version.cc
	zip -r yosys-win32-vcxsrc-$(YOSYS_VER).zip yosys-win32-vcxsrc-$(YOSYS_VER)/
	rm -f srcfiles.txt kernel/version.cc

ifeq ($(CONFIG),mxe)
mxebin: $(TARGETS) $(EXTRA_TARGETS)
	rm -rf yosys-win32-mxebin-$(YOSYS_VER){,.zip}
	mkdir -p yosys-win32-mxebin-$(YOSYS_VER)
	cp -r $(PROGRAM_PREFIX)yosys.exe share/ yosys-win32-mxebin-$(YOSYS_VER)/
ifeq ($(ENABLE_ABC),1)
	cp -r $(PROGRAM_PREFIX)yosys-abc.exe abc/lib/x86/pthreadVC2.dll yosys-win32-mxebin-$(YOSYS_VER)/
endif
	echo -en 'This is Yosys $(YOSYS_VER) for Win32.\r\n' > yosys-win32-mxebin-$(YOSYS_VER)/readme.txt
	echo -en 'Documentation at https://yosyshq.net/yosys/.\r\n' >> yosys-win32-mxebin-$(YOSYS_VER)/readme.txt
	zip -r yosys-win32-mxebin-$(YOSYS_VER).zip yosys-win32-mxebin-$(YOSYS_VER)/
endif

config-clean: clean
	rm -f Makefile.conf

config-clang: clean
	echo 'CONFIG := clang' > Makefile.conf

config-gcc: clean
	echo 'CONFIG := gcc' > Makefile.conf

config-gcc-static: clean
	echo 'CONFIG := gcc-static' > Makefile.conf
	echo 'ENABLE_PLUGINS := 0' >> Makefile.conf
	echo 'ENABLE_READLINE := 0' >> Makefile.conf
	echo 'ENABLE_TCL := 0' >> Makefile.conf

config-afl-gcc: clean
	echo 'CONFIG := afl-gcc' > Makefile.conf

config-wasi: clean
	echo 'CONFIG := wasi' > Makefile.conf
	echo 'ENABLE_TCL := 0' >> Makefile.conf
	echo 'ENABLE_ABC := 0' >> Makefile.conf
	echo 'ENABLE_PLUGINS := 0' >> Makefile.conf
	echo 'ENABLE_READLINE := 0' >> Makefile.conf
	echo 'ENABLE_ZLIB := 0' >> Makefile.conf

config-mxe: clean
	echo 'CONFIG := mxe' > Makefile.conf
	echo 'ENABLE_PLUGINS := 0' >> Makefile.conf

config-msys2-32: clean
	echo 'CONFIG := msys2-32' > Makefile.conf
	echo "PREFIX := $(MINGW_PREFIX)" >> Makefile.conf

config-msys2-64: clean
	echo 'CONFIG := msys2-64' > Makefile.conf
	echo "PREFIX := $(MINGW_PREFIX)" >> Makefile.conf

config-cygwin: clean
	echo 'CONFIG := cygwin' > Makefile.conf

config-gcov: clean
	echo 'CONFIG := gcc' > Makefile.conf
	echo 'ENABLE_GCOV := 1' >> Makefile.conf
	echo 'ENABLE_DEBUG := 1' >> Makefile.conf

config-gprof: clean
	echo 'CONFIG := gcc' > Makefile.conf
	echo 'ENABLE_GPROF := 1' >> Makefile.conf

config-sudo:
	echo "INSTALL_SUDO := sudo" >> Makefile.conf

echo-yosys-ver:
	@echo "$(YOSYS_VER)"

echo-git-rev:
	@echo "$(GIT_REV)"

echo-cxx:
	@echo "$(CXX)"

-include libs/*/*.d
-include frontends/*/*.d
-include passes/*/*.d
-include backends/*/*.d
-include kernel/*.d
-include techlibs/*/*.d

.PHONY: all top-all abc test install install-abc docs clean mrproper qtcreator coverage vcxsrc mxebin
.PHONY: config-clean config-clang config-gcc config-gcc-static config-afl-gcc config-gprof config-sudo<|MERGE_RESOLUTION|>--- conflicted
+++ resolved
@@ -15,14 +15,6 @@
 ENABLE_READLINE := 0
 ENABLE_EDITLINE := 1
 ENABLE_GHDL := 0
-<<<<<<< HEAD
-ENABLE_VERIFIC := 1
-ENABLE_VERIFIC_EDIF := 0
-ENABLE_VERIFIC_LIBERTY := 0
-DISABLE_VERIFIC_EXTENSIONS := 1
-DISABLE_VERIFIC_VHDL := 1
-ENABLE_COVER := 0
-=======
 ENABLE_VERIFIC := 0
 ENABLE_VERIFIC_SYSTEMVERILOG := 1
 ENABLE_VERIFIC_VHDL := 1
@@ -31,7 +23,6 @@
 ENABLE_VERIFIC_EDIF := 0
 ENABLE_VERIFIC_LIBERTY := 0
 ENABLE_COVER := 1
->>>>>>> a739e21a
 ENABLE_LIBYOSYS := 0
 ENABLE_ZLIB := 1
 
@@ -487,13 +478,8 @@
 
 LIBS_VERIFIC =
 ifeq ($(ENABLE_VERIFIC),1)
-<<<<<<< HEAD
 VERIFIC_DIR ?= ./verific
 VERIFIC_COMPONENTS ?= verilog database util containers hier_tree hdl_file_sort
-ifneq ($(DISABLE_VERIFIC_VHDL),1)
-=======
-VERIFIC_DIR ?= /usr/local/src/verific_lib
-VERIFIC_COMPONENTS ?= database util containers
 ifeq ($(ENABLE_VERIFIC_HIER_TREE),1)
 VERIFIC_COMPONENTS += hier_tree
 CXXFLAGS += -DVERIFIC_HIER_TREE_SUPPORT
@@ -511,7 +497,6 @@
 endif
 endif
 ifeq ($(ENABLE_VERIFIC_VHDL),1)
->>>>>>> a739e21a
 VERIFIC_COMPONENTS += vhdl
 CXXFLAGS += -DVERIFIC_VHDL_SUPPORT
 else
