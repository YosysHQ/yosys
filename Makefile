--- conflicted
+++ resolved
@@ -140,11 +140,7 @@
 endif
 endif
 
-<<<<<<< HEAD
-YOSYS_VER := REPLACEME
-=======
 YOSYS_VER := 0.41+101
->>>>>>> c71262f6
 
 # Note: We arrange for .gitcommit to contain the (short) commit hash in
 # tarballs generated with git-archive(1) using .gitattributes. The git repo
