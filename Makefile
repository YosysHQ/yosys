--- conflicted
+++ resolved
@@ -411,20 +411,11 @@
 LIBS += -ltermcap
 endif
 else
-<<<<<<< HEAD
-ABCMKARGS += "ABC_USE_NO_READLINE=1"
-endif
-
 ifeq ($(ENABLE_EDITLINE),1)
 CXXFLAGS += -DYOSYS_ENABLE_EDITLINE
 LIBS += -ledit
-=======
-ifeq ($(ENABLE_EDITLINE),1)
-CXXFLAGS += -DYOSYS_ENABLE_EDITLINE
-LIBS += -ledit
 endif
 ABCMKARGS += "ABC_USE_NO_READLINE=1"
->>>>>>> bd40805d
 endif
 
 ifeq ($(DISABLE_ABC_THREADS),1)
