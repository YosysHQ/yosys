
CONFIG := none
# CONFIG := clang
# CONFIG := gcc
# CONFIG := wasi
# CONFIG := msys2-32
# CONFIG := msys2-64

# features (the more the better)
ENABLE_TCL := 0
ENABLE_ABC := 1
ENABLE_GLOB := 1
ENABLE_PLUGINS := 0
ENABLE_READLINE := 0
ENABLE_EDITLINE := 1
ENABLE_GHDL := 0
ENABLE_SLANG := 0
ENABLE_VERIFIC := 1
ENABLE_VERIFIC_SYSTEMVERILOG := 1
VERIFIC_LINEFILE_INCLUDES_LOOPS := 1
ENABLE_VERIFIC_VHDL := 0
ENABLE_VERIFIC_HIER_TREE := 1
ENABLE_VERIFIC_SILIMATE_EXTENSIONS := 1
ENABLE_VERIFIC_YOSYSHQ_EXTENSIONS := 0
ENABLE_VERIFIC_EDIF := 0
ENABLE_VERIFIC_LIBERTY := 0
ENABLE_VERIFIC_UPF := 1
ENABLE_COVER := 1
ENABLE_LIBYOSYS := 0
ENABLE_ZLIB := 1

# python wrappers
ENABLE_PYOSYS := 1

# other configuration flags
ENABLE_GCOV := 0
ENABLE_GPROF := 0
ENABLE_DEBUG := 0
ENABLE_LTO := 0
ENABLE_CCACHE := 1
# sccache is not always a drop-in replacement for ccache in practice
ENABLE_SCCACHE := 0
ENABLE_FUNCTIONAL_TESTS := 0
LINK_CURSES := 0
LINK_TERMCAP := 0
LINK_ABC := 0
# Needed for environments that can't run executables (i.e. emscripten, wasm)
DISABLE_SPAWN := 0
# Needed for environments that don't have proper thread support (i.e. emscripten, wasm--for now)
DISABLE_ABC_THREADS := 0

# UPF requires TCL
ifeq ($(ENABLE_VERIFIC_UPF),1)
ENABLE_TCL := 1
endif

# clang sanitizers
SANITIZER =
# SANITIZER = address
# SANITIZER = memory
# SANITIZER = undefined
# SANITIZER = cfi

# Prefer using ENABLE_DEBUG over setting these
OPT_LEVEL := -O3 -g
GCC_LTO :=
CLANG_LTO := -flto=thin

PROGRAM_PREFIX :=

OS := $(shell uname -s)
PREFIX ?= /usr/local
INSTALL_SUDO :=
ifneq ($(filter MINGW%,$(OS)),)
OS := MINGW
endif

ifneq ($(wildcard Makefile.conf),)
include Makefile.conf
endif

ifeq ($(ENABLE_PYOSYS),1)
ENABLE_LIBYOSYS := 1
endif

BINDIR := $(PREFIX)/bin
LIBDIR := $(PREFIX)/lib/$(PROGRAM_PREFIX)yosys
DATDIR := $(PREFIX)/share/$(PROGRAM_PREFIX)yosys

EXE =
OBJS =
GENFILES =
EXTRA_OBJS =
EXTRA_TARGETS =
TARGETS = $(PROGRAM_PREFIX)yosys$(EXE) $(PROGRAM_PREFIX)yosys-config

PRETTY = 1
SMALL = 1

# Unit test
UNITESTPATH := tests/unit

all: top-all

YOSYS_SRC := $(dir $(firstword $(MAKEFILE_LIST)))
VPATH := $(YOSYS_SRC)

CXXSTD ?= c++17
CXXFLAGS := $(CXXFLAGS) -Wall -Wextra -ggdb -I. -I"$(YOSYS_SRC)" -MD -MP -D_YOSYS_ -fPIC -I$(PREFIX)/include
LIBS := $(LIBS) -lstdc++ -lm
PLUGIN_LINKFLAGS :=
PLUGIN_LIBS :=
EXE_LINKFLAGS :=
ifeq ($(OS), MINGW)
EXE_LINKFLAGS := -Wl,--export-all-symbols -Wl,--out-implib,libyosys_exe.a
PLUGIN_LINKFLAGS += -L"$(LIBDIR)"
PLUGIN_LIBS := -lyosys_exe
endif

PKG_CONFIG ?= pkg-config
SED ?= sed
BISON ?= bison
STRIP ?= strip
AWK ?= awk


ifeq ($(OS), Linux)
LIBS += -ldw                  # SILIMATE: support for backward-cpp
CXXFLAGS += -DBACKWARD_HAS_DW # SILIMATE: support for backward-cpp
endif

ifeq ($(OS), Darwin)
PLUGIN_LINKFLAGS += -undefined dynamic_lookup
LINKFLAGS += -rdynamic

# homebrew search paths
ifneq ($(shell :; command -v brew),)
BREW_PREFIX := $(shell brew --prefix)/opt
$(info $$BREW_PREFIX is [${BREW_PREFIX}])
ifeq ($(ENABLE_PYOSYS),1)
CXXFLAGS += -I$(BREW_PREFIX)/boost/include
LINKFLAGS += -L$(BREW_PREFIX)/boost/lib -L$(BREW_PREFIX)/boost-python3/lib
endif
CXXFLAGS += -I$(BREW_PREFIX)/readline/include
LINKFLAGS += -L$(BREW_PREFIX)/readline/lib
PKG_CONFIG_PATH := $(BREW_PREFIX)/libffi/lib/pkgconfig:$(PKG_CONFIG_PATH)
PKG_CONFIG_PATH := $(BREW_PREFIX)/tcl-tk/lib/pkgconfig:$(PKG_CONFIG_PATH)
export PATH := $(BREW_PREFIX)/bison/bin:$(BREW_PREFIX)/gettext/bin:$(BREW_PREFIX)/flex/bin:$(BREW_PREFIX)/m4/bin:$(PATH)
export LIBRARY_PATH := $(BREW_PREFIX)/dwarfutils/lib:$(BREW_PREFIX)/libelf/lib:$(LIBRARY_PATH)
LIBS += -ldwarf -lelf            # SILIMATE: support for backward-cpp
CXXFLAGS += -DBACKWARD_HAS_DWARF # SILIMATE: support for backward-cpp

# macports search paths
else ifneq ($(shell :; command -v port),)
PORT_PREFIX := $(patsubst %/bin/port,%,$(shell :; command -v port))
CXXFLAGS += -I$(PORT_PREFIX)/include
LINKFLAGS += -L$(PORT_PREFIX)/lib
PKG_CONFIG_PATH := $(PORT_PREFIX)/lib/pkgconfig:$(PKG_CONFIG_PATH)
export PATH := $(PORT_PREFIX)/bin:$(PATH)
endif

else
LINKFLAGS += -rdynamic
ifneq ($(OS), OpenBSD)
LIBS += -lrt
endif
endif

ifeq ($(OS), Haiku)
# Allow usage of non-posix vasprintf, mkstemps functions
CXXFLAGS += -D_DEFAULT_SOURCE
endif

YOSYS_VER := 0.48+45

# Note: We arrange for .gitcommit to contain the (short) commit hash in
# tarballs generated with git-archive(1) using .gitattributes. The git repo
# will have this file in its unexpanded form tough, in which case we fall
# back to calling git directly.
TARBALL_GIT_REV := $(shell cat $(YOSYS_SRC)/.gitcommit)
ifneq ($(findstring Format:,$(TARBALL_GIT_REV)),)
GIT_REV := $(shell GIT_DIR=$(YOSYS_SRC)/.git git rev-parse --short=9 HEAD || echo UNKNOWN)
else
GIT_REV := $(TARBALL_GIT_REV)
endif

OBJS = kernel/version_$(GIT_REV).o

bumpversion:
	sed -i "/^YOSYS_VER := / s/+[0-9][0-9]*$$/+`git log --oneline aaa5347.. | wc -l`/;" Makefile

ABCMKARGS = CC="$(CXX)" CXX="$(CXX)" ABC_USE_LIBSTDCXX=1 ABC_USE_NAMESPACE=abc VERBOSE=$(Q)

# set ABCEXTERNAL = <abc-command> to use an external ABC instance
# Note: The in-tree ABC (yosys-abc) will not be installed when ABCEXTERNAL is set.
ABCEXTERNAL ?=

define newline


endef

ifneq ($(wildcard Makefile.conf),)
# don't echo Makefile.conf contents when invoked to print source versions
ifeq ($(findstring echo-,$(MAKECMDGOALS)),)
$(info $(subst $$--$$,$(newline),$(shell sed 's,^,[Makefile.conf] ,; s,$$,$$--$$,;' < Makefile.conf | tr -d '\n' | sed 's,\$$--\$$$$,,')))
endif
include Makefile.conf
endif

PYTHON_EXECUTABLE := $(shell if python3 -c ""; then echo "python3"; else echo "python"; fi)
ifeq ($(ENABLE_PYOSYS),1)
PYTHON_VERSION_TESTCODE := "import sys;t='{v[0]}.{v[1]}'.format(v=list(sys.version_info[:2]));print(t)"
PYTHON_VERSION := $(shell $(PYTHON_EXECUTABLE) -c ""$(PYTHON_VERSION_TESTCODE)"")
PYTHON_MAJOR_VERSION := $(shell echo $(PYTHON_VERSION) | cut -f1 -d.)

ENABLE_PYTHON_CONFIG_EMBED ?= $(shell $(PYTHON_EXECUTABLE)-config --embed --libs > /dev/null && echo 1)
ifeq ($(ENABLE_PYTHON_CONFIG_EMBED),1)
PYTHON_CONFIG := $(PYTHON_EXECUTABLE)-config --embed
else
PYTHON_CONFIG := $(PYTHON_EXECUTABLE)-config
endif

PYTHON_DESTDIR := $(shell $(PYTHON_EXECUTABLE) -c "import site; print(site.getsitepackages()[-1]);")

# Reload Makefile.conf to override python specific variables if defined
ifneq ($(wildcard Makefile.conf),)
include Makefile.conf
endif

endif

ABC_ARCHFLAGS = ""
ifeq ($(OS), OpenBSD)
ABC_ARCHFLAGS += "-DABC_NO_RLIMIT"
endif

# This gets overridden later.
LTOFLAGS := $(GCC_LTO)

ifeq ($(CONFIG),clang)
CXX = clang++
CXXFLAGS += -std=$(CXXSTD) $(OPT_LEVEL)
ifeq ($(ENABLE_LTO),1)
LINKFLAGS += -fuse-ld=lld
endif
ABCMKARGS += ARCHFLAGS="-DABC_USE_STDINT_H $(ABC_ARCHFLAGS)"
LTOFLAGS := $(CLANG_LTO)

ifneq ($(SANITIZER),)
$(info [Clang Sanitizer] $(SANITIZER))
CXXFLAGS += -g -fno-omit-frame-pointer -fno-optimize-sibling-calls -fsanitize=$(SANITIZER)
LINKFLAGS += -g -fsanitize=$(SANITIZER)
ifneq ($(findstring address,$(SANITIZER)),)
ENABLE_COVER := 0
endif
ifneq ($(findstring memory,$(SANITIZER)),)
CXXFLAGS += -fPIE -fsanitize-memory-track-origins
LINKFLAGS += -fPIE -fsanitize-memory-track-origins
endif
ifneq ($(findstring cfi,$(SANITIZER)),)
CXXFLAGS += -flto
LINKFLAGS += -flto
LTOFLAGS =
endif
endif

else ifeq ($(CONFIG),gcc)
CXX = g++
CXXFLAGS += -std=$(CXXSTD) $(OPT_LEVEL)
ABCMKARGS += ARCHFLAGS="-DABC_USE_STDINT_H $(ABC_ARCHFLAGS)"

else ifeq ($(CONFIG),gcc-static)
LINKFLAGS := $(filter-out -rdynamic,$(LINKFLAGS)) -static
LIBS := $(filter-out -lrt,$(LIBS))
CXXFLAGS := $(filter-out -fPIC,$(CXXFLAGS))
CXXFLAGS += -std=$(CXXSTD) $(OPT_LEVEL)
ABCMKARGS = CC="$(CC)" CXX="$(CXX)" LD="$(CXX)" ABC_USE_LIBSTDCXX=1 LIBS="-lm -lpthread -static" OPTFLAGS="-O" \
                       ARCHFLAGS="-DABC_USE_STDINT_H -DABC_NO_DYNAMIC_LINKING=1 -Wno-unused-but-set-variable $(ARCHFLAGS)" ABC_USE_NO_READLINE=1
ifeq ($(DISABLE_ABC_THREADS),1)
ABCMKARGS += "ABC_USE_NO_PTHREADS=1"
endif

else ifeq ($(CONFIG),wasi)
ifeq ($(WASI_SDK),)
CXX = clang++
AR = llvm-ar
RANLIB = llvm-ranlib
WASIFLAGS := -target wasm32-wasi --sysroot $(WASI_SYSROOT) $(WASIFLAGS)
else
CXX = $(WASI_SDK)/bin/clang++
AR = $(WASI_SDK)/bin/ar
RANLIB = $(WASI_SDK)/bin/ranlib
WASIFLAGS := --sysroot $(WASI_SDK)/share/wasi-sysroot $(WASIFLAGS)
endif
CXXFLAGS := $(WASIFLAGS) -std=$(CXXSTD) $(OPT_LEVEL) -D_WASI_EMULATED_PROCESS_CLOCKS $(filter-out -fPIC,$(CXXFLAGS))
LINKFLAGS := $(WASIFLAGS) -Wl,-z,stack-size=1048576 $(filter-out -rdynamic,$(LINKFLAGS))
LIBS := -lwasi-emulated-process-clocks $(filter-out -lrt,$(LIBS))
ABCMKARGS += AR="$(AR)" RANLIB="$(RANLIB)"
ABCMKARGS += ARCHFLAGS="$(WASIFLAGS) -D_WASI_EMULATED_PROCESS_CLOCKS -DABC_USE_STDINT_H -DABC_NO_DYNAMIC_LINKING -DABC_NO_RLIMIT"
ABCMKARGS += OPTFLAGS="-Os"
EXE = .wasm

DISABLE_SPAWN := 1

ifeq ($(ENABLE_ABC),1)
LINK_ABC := 1
DISABLE_ABC_THREADS := 1
endif

else ifeq ($(CONFIG),msys2-32)
CXX = i686-w64-mingw32-g++
CXXFLAGS += -std=$(CXXSTD) $(OPT_LEVEL) -D_POSIX_SOURCE -DYOSYS_WIN32_UNIX_DIR
CXXFLAGS := $(filter-out -fPIC,$(CXXFLAGS))
LINKFLAGS := $(filter-out -rdynamic,$(LINKFLAGS)) -s
LIBS := $(filter-out -lrt,$(LIBS))
ABCMKARGS += ARCHFLAGS="-DABC_USE_STDINT_H -DWIN32_NO_DLL -DHAVE_STRUCT_TIMESPEC -fpermissive -w"
ABCMKARGS += LIBS="-lpthread -lshlwapi -s" ABC_USE_NO_READLINE=0 CC="i686-w64-mingw32-gcc" CXX="$(CXX)"
EXE = .exe

else ifeq ($(CONFIG),msys2-64)
CXX = x86_64-w64-mingw32-g++
CXXFLAGS += -std=$(CXXSTD) $(OPT_LEVEL) -D_POSIX_SOURCE -DYOSYS_WIN32_UNIX_DIR
CXXFLAGS := $(filter-out -fPIC,$(CXXFLAGS))
LINKFLAGS := $(filter-out -rdynamic,$(LINKFLAGS)) -s
LIBS := $(filter-out -lrt,$(LIBS))
ABCMKARGS += ARCHFLAGS="-DABC_USE_STDINT_H -DWIN32_NO_DLL -DHAVE_STRUCT_TIMESPEC -fpermissive -w"
ABCMKARGS += LIBS="-lpthread -lshlwapi -s" ABC_USE_NO_READLINE=0 CC="x86_64-w64-mingw32-gcc" CXX="$(CXX)"
EXE = .exe

else ifeq ($(CONFIG),none)
CXXFLAGS += -std=$(CXXSTD) $(OPT_LEVEL)
ABCMKARGS += ARCHFLAGS="-DABC_USE_STDINT_H $(ABC_ARCHFLAGS)"
LTOFLAGS =

else
$(error Invalid CONFIG setting '$(CONFIG)'. Valid values: clang, gcc, msys2-32, msys2-64, none)
endif


ifeq ($(ENABLE_LTO),1)
CXXFLAGS += $(LTOFLAGS)
LINKFLAGS += $(LTOFLAGS)
endif

ifeq ($(ENABLE_LIBYOSYS),1)
TARGETS += libyosys.so
endif

ifeq ($(ENABLE_PYOSYS),1)
# Detect name of boost_python library. Some distros use boost_python-py<version>, other boost_python<version>, some only use the major version number, some a concatenation of major and minor version numbers
CHECK_BOOST_PYTHON = (echo "int main(int argc, char ** argv) {return 0;}" | $(CXX) -xc -o /dev/null $(shell $(PYTHON_CONFIG) --ldflags) $(LINKFLAGS) -l$(1) - > /dev/null 2>&1 && echo "-l$(1)")
BOOST_PYTHON_LIB ?= $(shell \
	$(call CHECK_BOOST_PYTHON,boost_python-py$(subst .,,$(PYTHON_VERSION))) || \
	$(call CHECK_BOOST_PYTHON,boost_python-py$(PYTHON_MAJOR_VERSION)) || \
	$(call CHECK_BOOST_PYTHON,boost_python$(subst .,,$(PYTHON_VERSION))) || \
	$(call CHECK_BOOST_PYTHON,boost_python$(PYTHON_MAJOR_VERSION)) || \
	$(call CHECK_BOOST_PYTHON,boost_python) \
)

# Inside CentOS 7
ifeq (${PLATFORM},centos7)
BOOST_PYTHON_LIB = -L/opt/boost/lib -lboost_python38
CXXFLAGS += -I/opt/boost/include
endif

ifeq ($(BOOST_PYTHON_LIB),)
$(error BOOST_PYTHON_LIB could not be detected. Please define manually)
endif

LIBS += $(shell $(PYTHON_CONFIG) --libs) $(BOOST_PYTHON_LIB) -lboost_system -lboost_filesystem
# python-config --ldflags includes LIBS for some reason
LINKFLAGS += $(filter-out -l%,$(shell $(PYTHON_CONFIG) --ldflags))
CXXFLAGS += $(shell $(PYTHON_CONFIG) --includes) -DWITH_PYTHON

PY_WRAPPER_FILE = kernel/python_wrappers
OBJS += $(PY_WRAPPER_FILE).o
PY_GEN_SCRIPT= py_wrap_generator
PY_WRAP_INCLUDES := $(shell python$(PYTHON_VERSION) -c "from misc import $(PY_GEN_SCRIPT); $(PY_GEN_SCRIPT).print_includes()")
endif # ENABLE_PYOSYS

ifeq ($(ENABLE_READLINE),1)
CXXFLAGS += -DYOSYS_ENABLE_READLINE
ifeq ($(OS), $(filter $(OS),FreeBSD OpenBSD NetBSD))
CXXFLAGS += -I/usr/local/include
endif
LIBS += -lreadline
ifeq ($(LINK_CURSES),1)
LIBS += -lcurses
ABCMKARGS += "ABC_READLINE_LIBRARIES=-lcurses -lreadline"
endif
ifeq ($(LINK_TERMCAP),1)
LIBS += -ltermcap
ABCMKARGS += "ABC_READLINE_LIBRARIES=-lreadline -ltermcap"
endif
else
ifeq ($(ENABLE_EDITLINE),1)
CXXFLAGS += -DYOSYS_ENABLE_EDITLINE
LIBS += -ledit
endif
ABCMKARGS += "ABC_USE_NO_READLINE=1"
endif

ifeq ($(DISABLE_ABC_THREADS),1)
ABCMKARGS += "ABC_USE_NO_PTHREADS=1"
endif

ifeq ($(DISABLE_SPAWN),1)
CXXFLAGS += -DYOSYS_DISABLE_SPAWN
endif

ifeq ($(ENABLE_PLUGINS),1)
CXXFLAGS += $(shell PKG_CONFIG_PATH=$(PKG_CONFIG_PATH) $(PKG_CONFIG) --silence-errors --cflags libffi) -DYOSYS_ENABLE_PLUGINS
ifeq ($(OS), MINGW)
CXXFLAGS += -Ilibs/dlfcn-win32
endif
LIBS += $(shell PKG_CONFIG_PATH=$(PKG_CONFIG_PATH) $(PKG_CONFIG) --silence-errors --libs libffi || echo -lffi)
ifneq ($(OS), $(filter $(OS),FreeBSD OpenBSD NetBSD MINGW))
LIBS += -ldl
endif
endif

ifeq ($(ENABLE_GLOB),1)
CXXFLAGS += -DYOSYS_ENABLE_GLOB
endif

ifeq ($(ENABLE_ZLIB),1)
CXXFLAGS += -DYOSYS_ENABLE_ZLIB
LIBS += -lz
endif


ifeq ($(ENABLE_TCL),1)
TCL_VERSION ?= tcl$(shell bash -c "tclsh <(echo 'puts [info tclversion]')")
ifeq ($(OS), $(filter $(OS),FreeBSD OpenBSD NetBSD))
# BSDs usually use tcl8.6, but the lib is named "libtcl86"
TCL_INCLUDE ?= /usr/local/include/$(TCL_VERSION)
TCL_LIBS ?= -l$(subst .,,$(TCL_VERSION))
else
TCL_INCLUDE ?= /usr/include/$(TCL_VERSION)
TCL_LIBS ?= -l$(TCL_VERSION)
endif

CXXFLAGS += $(shell PKG_CONFIG_PATH=$(PKG_CONFIG_PATH) $(PKG_CONFIG) --silence-errors --cflags tcl || echo -I$(TCL_INCLUDE)) -DYOSYS_ENABLE_TCL
LIBS += $(shell PKG_CONFIG_PATH=$(PKG_CONFIG_PATH) $(PKG_CONFIG) --silence-errors --libs tcl || echo $(TCL_LIBS))
ifneq (,$(findstring TCL_WITH_EXTERNAL_TOMMATH,$(CXXFLAGS)))
LIBS += $(shell PKG_CONFIG_PATH=$(PKG_CONFIG_PATH) $(PKG_CONFIG) --silence-errors --libs libtommath || echo)
endif
endif

ifeq ($(ENABLE_GCOV),1)
CXXFLAGS += --coverage
LINKFLAGS += --coverage
endif

ifeq ($(ENABLE_GPROF),1)
CXXFLAGS += -pg
LINKFLAGS += -pg
endif

ifeq ($(ENABLE_DEBUG),1)
CXXFLAGS := -Og -DDEBUG $(filter-out $(OPT_LEVEL),$(CXXFLAGS))
endif

ifeq ($(ENABLE_ABC),1)
CXXFLAGS += -DYOSYS_ENABLE_ABC
ifeq ($(LINK_ABC),1)
CXXFLAGS += -DYOSYS_LINK_ABC
ifeq ($(DISABLE_ABC_THREADS),0)
LIBS += -lpthread
endif
else
ifeq ($(ABCEXTERNAL),)
TARGETS := $(PROGRAM_PREFIX)yosys-abc$(EXE) $(TARGETS)
endif
endif
endif

ifeq ($(ENABLE_GHDL),1)
GHDL_PREFIX ?= $(PREFIX)
GHDL_INCLUDE_DIR ?= $(GHDL_PREFIX)/include
GHDL_LIB_DIR ?= $(GHDL_PREFIX)/lib
CXXFLAGS += -I$(GHDL_INCLUDE_DIR) -DYOSYS_ENABLE_GHDL
LIBS += $(GHDL_LIB_DIR)/libghdl.a $(file <$(GHDL_LIB_DIR)/libghdl.link)
endif

LIBS_VERIFIC =
ifeq ($(ENABLE_VERIFIC),1)
VERIFIC_DIR ?= ./verific
VERIFIC_COMPONENTS ?= database util containers
ifeq ($(ENABLE_VERIFIC_HIER_TREE),1)
VERIFIC_COMPONENTS += hier_tree
CXXFLAGS += -DVERIFIC_HIER_TREE_SUPPORT
else
ifneq ($(wildcard $(VERIFIC_DIR)/hier_tree),)
VERIFIC_COMPONENTS += hier_tree
endif
endif
ifeq ($(ENABLE_VERIFIC_SYSTEMVERILOG),1)
VERIFIC_COMPONENTS += verilog
CXXFLAGS += -DVERIFIC_SYSTEMVERILOG_SUPPORT
else
ifneq ($(wildcard $(VERIFIC_DIR)/verilog),)
VERIFIC_COMPONENTS += verilog
endif
endif
ifeq ($(ENABLE_VERIFIC_VHDL),1)
VERIFIC_COMPONENTS += vhdl
CXXFLAGS += -DVERIFIC_VHDL_SUPPORT
else
ifneq ($(wildcard $(VERIFIC_DIR)/vhdl),)
VERIFIC_COMPONENTS += vhdl
endif
endif
ifeq ($(ENABLE_VERIFIC_EDIF),1)
VERIFIC_COMPONENTS += edif
CXXFLAGS += -DVERIFIC_EDIF_SUPPORT
endif
ifeq ($(ENABLE_VERIFIC_LIBERTY),1)
VERIFIC_COMPONENTS += synlib
CXXFLAGS += -DVERIFIC_LIBERTY_SUPPORT
endif
ifeq ($(ENABLE_VERIFIC_UPF),1)
VERIFIC_COMPONENTS += hdl_file_sort verilog_nl 
VERIFIC_COMPONENTS += commands upf
CXXFLAGS += -DVERIFIC_UPF_SUPPORT
endif
ifeq ($(ENABLE_VERIFIC_SILIMATE_EXTENSIONS),1)
CXXFLAGS += -DSILIMATE_VERIFIC_EXTENSIONS
endif
ifeq ($(ENABLE_VERIFIC_YOSYSHQ_EXTENSIONS),1)
VERIFIC_COMPONENTS += extensions
CXXFLAGS += -DYOSYSHQ_VERIFIC_EXTENSIONS
else
ifneq ($(wildcard $(VERIFIC_DIR)/extensions),)
VERIFIC_COMPONENTS += extensions
endif
endif
CXXFLAGS += $(patsubst %,-I$(VERIFIC_DIR)/%,$(VERIFIC_COMPONENTS)) -DYOSYS_ENABLE_VERIFIC
ifeq ($(OS), Darwin)
LIBS_VERIFIC += $(foreach comp,$(patsubst %,$(VERIFIC_DIR)/%/*-mac.a,$(VERIFIC_COMPONENTS)),-Wl,-force_load $(comp)) -lz
else
LIBS_VERIFIC += -Wl,--whole-archive $(patsubst %,$(VERIFIC_DIR)/%/*-linux.a,$(VERIFIC_COMPONENTS)) -Wl,--no-whole-archive -lz
endif
endif


ifeq ($(ENABLE_COVER),1)
CXXFLAGS += -DYOSYS_ENABLE_COVER
endif

ifeq ($(ENABLE_CCACHE),1)
CXX := ccache $(CXX)
else
ifeq ($(ENABLE_SCCACHE),1)
CXX := sccache $(CXX)
endif
endif

define add_share_file
EXTRA_TARGETS += $(subst //,/,$(1)/$(notdir $(2)))
$(subst //,/,$(1)/$(notdir $(2))): $(2)
	$$(P) mkdir -p $(1)
	$$(Q) cp "$(YOSYS_SRC)"/$(2) $(subst //,/,$(1)/$(notdir $(2)))
endef

define add_gen_share_file
EXTRA_TARGETS += $(subst //,/,$(1)/$(notdir $(2)))
$(subst //,/,$(1)/$(notdir $(2))): $(2)
	$$(P) mkdir -p $(1)
	$$(Q) cp $(2) $(subst //,/,$(1)/$(notdir $(2)))
endef

define add_include_file
$(eval $(call add_share_file,$(dir share/include/$(1)),$(1)))
endef

define add_extra_objs
EXTRA_OBJS += $(1)
.SECONDARY: $(1)
endef

ifeq ($(PRETTY), 1)
P_STATUS = 0
P_OFFSET = 0
P_UPDATE = $(eval P_STATUS=$(shell echo $(OBJS) $(PROGRAM_PREFIX)yosys$(EXE) | $(AWK) 'BEGIN { RS = " "; I = $(P_STATUS)+0; } $$1 == "$@" && NR > I { I = NR; } END { print I; }'))
P_SHOW = [$(shell $(AWK) "BEGIN { N=$(words $(OBJS) $(PROGRAM_PREFIX)yosys$(EXE)); printf \"%3d\", $(P_OFFSET)+90*$(P_STATUS)/N; exit; }")%]
P = @echo "$(if $(findstring $@,$(TARGETS) $(EXTRA_TARGETS)),$(eval P_OFFSET = 10))$(call P_UPDATE)$(call P_SHOW) Building $@";
Q = @
S = -s
else
P_SHOW = ->
P =
Q =
S =
endif

$(eval $(call add_include_file,kernel/binding.h))
$(eval $(call add_include_file,kernel/bitpattern.h))
$(eval $(call add_include_file,kernel/cellaigs.h))
$(eval $(call add_include_file,kernel/celledges.h))
$(eval $(call add_include_file,kernel/celltypes.h))
$(eval $(call add_include_file,kernel/consteval.h))
$(eval $(call add_include_file,kernel/constids.inc))
$(eval $(call add_include_file,kernel/cost.h))
$(eval $(call add_include_file,kernel/drivertools.h))
$(eval $(call add_include_file,kernel/ff.h))
$(eval $(call add_include_file,kernel/ffinit.h))
$(eval $(call add_include_file,kernel/ffmerge.h))
$(eval $(call add_include_file,kernel/fmt.h))
ifeq ($(ENABLE_ZLIB),1)
$(eval $(call add_include_file,kernel/fstdata.h))
endif
$(eval $(call add_include_file,kernel/hashlib.h))
$(eval $(call add_include_file,kernel/json.h))
$(eval $(call add_include_file,kernel/log.h))
$(eval $(call add_include_file,kernel/macc.h))
$(eval $(call add_include_file,kernel/modtools.h))
$(eval $(call add_include_file,kernel/mem.h))
$(eval $(call add_include_file,kernel/qcsat.h))
$(eval $(call add_include_file,kernel/register.h))
$(eval $(call add_include_file,kernel/rtlil.h))
$(eval $(call add_include_file,kernel/satgen.h))
$(eval $(call add_include_file,kernel/scopeinfo.h))
$(eval $(call add_include_file,kernel/sexpr.h))
$(eval $(call add_include_file,kernel/sigtools.h))
$(eval $(call add_include_file,kernel/timinginfo.h))
$(eval $(call add_include_file,kernel/utils.h))
$(eval $(call add_include_file,kernel/yosys.h))
$(eval $(call add_include_file,kernel/yosys_common.h))
$(eval $(call add_include_file,kernel/yw.h))
$(eval $(call add_include_file,libs/ezsat/ezsat.h))
$(eval $(call add_include_file,libs/ezsat/ezminisat.h))
ifeq ($(ENABLE_ZLIB),1)
$(eval $(call add_include_file,libs/fst/fstapi.h))
endif
$(eval $(call add_include_file,libs/sha1/sha1.h))
$(eval $(call add_include_file,libs/json11/json11.hpp))
$(eval $(call add_include_file,passes/fsm/fsmdata.h))
$(eval $(call add_include_file,frontends/ast/ast.h))
$(eval $(call add_include_file,frontends/ast/ast_binding.h))
$(eval $(call add_include_file,frontends/blif/blifparse.h))
$(eval $(call add_include_file,backends/rtlil/rtlil_backend.h))

OBJS += kernel/driver.o kernel/register.o kernel/rtlil.o kernel/log.o kernel/calc.o kernel/yosys.o
OBJS += kernel/binding.o kernel/tclapi.o
OBJS += kernel/cellaigs.o kernel/celledges.o kernel/cost.o kernel/satgen.o kernel/scopeinfo.o kernel/qcsat.o kernel/mem.o kernel/ffmerge.o kernel/ff.o kernel/yw.o kernel/json.o kernel/fmt.o kernel/sexpr.o
OBJS += kernel/drivertools.o kernel/functional.o
ifeq ($(ENABLE_ZLIB),1)
OBJS += kernel/fstdata.o
endif
ifeq ($(ENABLE_PLUGINS),1)
ifeq ($(OS), MINGW)
OBJS += libs/dlfcn-win32/dlfcn.o
endif
endif

kernel/log.o: CXXFLAGS += -DYOSYS_SRC='"$(YOSYS_SRC)"'
kernel/yosys.o: CXXFLAGS += -DYOSYS_DATDIR='"$(DATDIR)"' -DYOSYS_PROGRAM_PREFIX='"$(PROGRAM_PREFIX)"'
ifeq ($(ENABLE_ABC),1)
ifneq ($(ABCEXTERNAL),)
kernel/yosys.o: CXXFLAGS += -DABCEXTERNAL='"$(ABCEXTERNAL)"'
endif
endif

OBJS += libs/bigint/BigIntegerAlgorithms.o libs/bigint/BigInteger.o libs/bigint/BigIntegerUtils.o
OBJS += libs/bigint/BigUnsigned.o libs/bigint/BigUnsignedInABase.o

OBJS += libs/sha1/sha1.o

OBJS += libs/json11/json11.o

OBJS += libs/ezsat/ezsat.o
OBJS += libs/ezsat/ezminisat.o

OBJS += libs/minisat/Options.o
OBJS += libs/minisat/SimpSolver.o
OBJS += libs/minisat/Solver.o
OBJS += libs/minisat/System.o

ifeq ($(ENABLE_ZLIB),1)
OBJS += libs/fst/fstapi.o
OBJS += libs/fst/fastlz.o
OBJS += libs/fst/lz4.o
endif

ifeq ($(ENABLE_SLANG),1)
OBJS += yosys-slang/build/*.o
OBJS += yosys-slang/build/slang*/lib*/*.a
endif

OBJS += libs/subcircuit/subcircuit.o

ifneq ($(SMALL),1)

include $(YOSYS_SRC)/frontends/*/Makefile.inc
include $(YOSYS_SRC)/passes/*/Makefile.inc
include $(YOSYS_SRC)/backends/*/Makefile.inc
include $(YOSYS_SRC)/techlibs/*/Makefile.inc

else

include $(YOSYS_SRC)/frontends/verilog/Makefile.inc
ifeq ($(ENABLE_VERIFIC),1)
include $(YOSYS_SRC)/frontends/verific/Makefile.inc
endif
include $(YOSYS_SRC)/frontends/rtlil/Makefile.inc
include $(YOSYS_SRC)/frontends/ast/Makefile.inc
include $(YOSYS_SRC)/frontends/blif/Makefile.inc

include $(YOSYS_SRC)/frontends/liberty/Makefile.inc

OBJS += passes/cmds/select.o
OBJS += passes/cmds/show.o
OBJS += passes/cmds/stat.o
OBJS += passes/cmds/cover.o
OBJS += passes/cmds/design.o
OBJS += passes/cmds/plugin.o

OBJS += passes/cmds/blackbox.o
OBJS += passes/cmds/check.o
OBJS += passes/cmds/clean_zerowidth.o
OBJS += passes/cmds/selectconst.o
OBJS += passes/cmds/setattr.o
OBJS += passes/cmds/splitcells.o
OBJS += passes/cmds/splitfanout.o
OBJS += passes/cmds/splitnets.o
OBJS += passes/cmds/tee.o
OBJS += passes/cmds/activity.o
OBJS += passes/cmds/splitnetlist.o
OBJS += passes/cmds/reconstructbusses.o
OBJS += passes/cmds/longloop_select.o
OBJS += passes/sat/sim.o
OBJS += passes/techmap/bufnorm.o
OBJS += passes/cmds/rename.o
OBJS += passes/cmds/segv.o

include $(YOSYS_SRC)/passes/hierarchy/Makefile.inc
include $(YOSYS_SRC)/passes/memory/Makefile.inc
include $(YOSYS_SRC)/passes/pmgen/Makefile.inc

include $(YOSYS_SRC)/passes/proc/Makefile.inc
include $(YOSYS_SRC)/passes/opt/Makefile.inc
include $(YOSYS_SRC)/passes/techmap/Makefile.inc

include $(YOSYS_SRC)/backends/verilog/Makefile.inc
include $(YOSYS_SRC)/backends/rtlil/Makefile.inc
include $(YOSYS_SRC)/backends/json/Makefile.inc

include $(YOSYS_SRC)/techlibs/common/Makefile.inc

endif

ifeq ($(LINK_ABC),1)
OBJS += $(PROGRAM_PREFIX)yosys-libabc.a
endif

# prevent the CXXFLAGS set by this Makefile from reaching abc/Makefile,
# especially the -MD flag which will break the build when CXX is clang
unexport CXXFLAGS

top-all: $(TARGETS) $(EXTRA_TARGETS)
	@echo ""
	@echo "  Build successful."
	@echo ""

.PHONY: compile-only
compile-only: $(OBJS) $(GENFILES) $(EXTRA_TARGETS)
	@echo ""
	@echo "  Compile successful."
	@echo ""

.PHONY: share
share: $(EXTRA_TARGETS)
	@echo ""
	@echo "  Share directory created."
	@echo ""

$(PROGRAM_PREFIX)yosys$(EXE): $(OBJS)
	$(P) $(CXX) -o $(PROGRAM_PREFIX)yosys$(EXE) $(EXE_LINKFLAGS) $(LINKFLAGS) $(OBJS) $(LIBS) $(LIBS_VERIFIC)

libyosys.so: $(filter-out kernel/driver.o,$(OBJS))
ifeq ($(OS), Darwin)
	$(P) $(CXX) -o libyosys.so -shared -undefined dynamic_lookup -Wl,-install_name,$(LIBDIR)/libyosys.so $(LINKFLAGS) $^ $(LIBS) $(LIBS_VERIFIC)
else
	$(P) $(CXX) -o libyosys.so -shared -Wl,-soname,$(LIBDIR)/libyosys.so $(LINKFLAGS) $^ $(LIBS) $(LIBS_VERIFIC)
endif

%.o: %.cc
	$(Q) mkdir -p $(dir $@)
	$(P) $(CXX) -o $@ -c $(CPPFLAGS) $(CXXFLAGS) $<

%.pyh: %.h
	$(Q) mkdir -p $(dir $@)
	$(P) cat $< | grep -E -v "#[ ]*(include|error)" | $(CXX) $(CXXFLAGS) -x c++ -o $@ -E -P -

ifeq ($(ENABLE_PYOSYS),1)
$(PY_WRAPPER_FILE).cc: misc/$(PY_GEN_SCRIPT).py $(PY_WRAP_INCLUDES)
	$(Q) mkdir -p $(dir $@)
	$(P) python$(PYTHON_VERSION) -c "from misc import $(PY_GEN_SCRIPT); $(PY_GEN_SCRIPT).gen_wrappers(\"$(PY_WRAPPER_FILE).cc\")"
endif

%.o: %.cpp
	$(Q) mkdir -p $(dir $@)
	$(P) $(CXX) -o $@ -c $(CPPFLAGS) $(CXXFLAGS) $<

YOSYS_VER_STR := Preqorsor $(YOSYS_VER) (git sha1 $(GIT_REV), $(notdir $(CXX)) $(shell \
		$(CXX) --version | tr ' ()' '\n' | grep '^[0-9]' | head -n1) $(filter -f% -m% -O% -DNDEBUG,$(CXXFLAGS)))

kernel/version_$(GIT_REV).cc: $(YOSYS_SRC)/Makefile
	$(P) rm -f kernel/version_*.o kernel/version_*.d kernel/version_*.cc
	$(Q) mkdir -p kernel && echo "namespace Yosys { extern const char *yosys_version_str; const char *yosys_version_str=\"$(YOSYS_VER_STR)\"; }" > kernel/version_$(GIT_REV).cc

ifeq ($(ENABLE_VERIFIC),1)
CXXFLAGS_NOVERIFIC = $(foreach v,$(CXXFLAGS),$(if $(findstring $(VERIFIC_DIR),$(v)),,$(v)))
LIBS_NOVERIFIC = $(foreach v,$(LIBS),$(if $(findstring $(VERIFIC_DIR),$(v)),,$(v)))
else
CXXFLAGS_NOVERIFIC = $(CXXFLAGS)
LIBS_NOVERIFIC = $(LIBS)
endif

$(PROGRAM_PREFIX)yosys-config: misc/yosys-config.in $(YOSYS_SRC)/Makefile
	$(P) $(SED) -e 's#@CXXFLAGS@#$(subst -Ilibs/dlfcn-win32,,$(subst -I. -I"$(YOSYS_SRC)",-I"$(DATDIR)/include",$(strip $(CXXFLAGS_NOVERIFIC))))#;' \
			-e 's#@CXX@#$(strip $(CXX))#;' -e 's#@LINKFLAGS@#$(strip $(LINKFLAGS) $(PLUGIN_LINKFLAGS))#;' -e 's#@LIBS@#$(strip $(LIBS_NOVERIFIC) $(PLUGIN_LIBS))#;' \
			-e 's#@BINDIR@#$(strip $(BINDIR))#;' -e 's#@DATDIR@#$(strip $(DATDIR))#;' < $< > $(PROGRAM_PREFIX)yosys-config
	$(Q) chmod +x $(PROGRAM_PREFIX)yosys-config

.PHONY: check-git-abc

check-git-abc:
	@if [ ! -d "$(YOSYS_SRC)/abc" ]; then \
		echo "Error: The 'abc' directory does not exist."; \
		echo "Initialize the submodule: Run 'git submodule update --init' to set up 'abc' as a submodule."; \
		exit 1; \
	elif git -C "$(YOSYS_SRC)" submodule status abc 2>/dev/null | grep -q '^ '; then \
		exit 0; \
	elif [ -f "$(YOSYS_SRC)/abc/.gitcommit" ] && ! grep -q '\$$Format:%[hH]\$$' "$(YOSYS_SRC)/abc/.gitcommit"; then \
		echo "'abc' comes from a tarball. Continuing."; \
		exit 0; \
	elif [ -f "$(YOSYS_SRC)/abc/.gitcommit" ] && grep -q '\$$Format:%[hH]\$$' "$(YOSYS_SRC)/abc/.gitcommit"; then \
		echo "Error: 'abc' is not configured as a git submodule."; \
		echo "To resolve this:"; \
		echo "1. Back up your changes: Save any modifications from the 'abc' directory to another location."; \
		echo "2. Remove the existing 'abc' directory: Delete the 'abc' directory and all its contents."; \
		echo "3. Initialize the submodule: Run 'git submodule update --init' to set up 'abc' as a submodule."; \
		echo "4. Reapply your changes: Move your saved changes back to the 'abc' directory, if necessary."; \
		exit 1; \
	else \
		echo "Initialize the submodule: Run 'git submodule update --init' to set up 'abc' as a submodule."; \
		exit 1; \
	fi

abc/abc$(EXE) abc/libabc.a: | check-git-abc
	$(P)
	$(Q) mkdir -p abc && $(MAKE) -C $(PROGRAM_PREFIX)abc -f "$(realpath $(YOSYS_SRC)/abc/Makefile)" ABCSRC="$(realpath $(YOSYS_SRC)/abc/)" $(S) $(ABCMKARGS) $(if $(filter %.a,$@),PROG="abc",PROG="abc$(EXE)") MSG_PREFIX="$(eval P_OFFSET = 5)$(call P_SHOW)$(eval P_OFFSET = 10) ABC: " $(if $(filter %.a,$@),libabc.a)

$(PROGRAM_PREFIX)yosys-abc$(EXE): abc/abc$(EXE)
	$(P) cp $< $(PROGRAM_PREFIX)yosys-abc$(EXE)

$(PROGRAM_PREFIX)yosys-libabc.a: abc/libabc.a
	$(P) cp $< $(PROGRAM_PREFIX)yosys-libabc.a

ifneq ($(SEED),)
SEEDOPT="-S $(SEED)"
else
SEEDOPT=""
endif

ifneq ($(ABCEXTERNAL),)
ABCOPT="-A $(ABCEXTERNAL)"
else
ABCOPT=""
endif

<<<<<<< HEAD
# When YOSYS_NOVERIFIC is set as a make variable, also export it to the
# environment, so that `YOSYS_NOVERIFIC=1 make test` _and_
# `make test YOSYS_NOVERIFIC=1` will run with verific disabled.
ifeq ($(YOSYS_NOVERIFIC),1)
export YOSYS_NOVERIFIC
endif

test: $(TARGETS) $(EXTRA_TARGETS)
ifeq ($(ENABLE_VERIFIC),1)
ifeq ($(YOSYS_NOVERIFIC),1)
	@echo
	@echo "Running tests without verific support due to YOSYS_NOVERIFIC=1"
	@echo
else
	+cd tests/verific && bash run-test.sh $(SEEDOPT)
endif
endif
	+cd tests/simple && bash run-test.sh $(SEEDOPT)
	+cd tests/simple_abc9 && bash run-test.sh $(SEEDOPT)
	+cd tests/hana && bash run-test.sh $(SEEDOPT)
	+cd tests/asicworld && bash run-test.sh $(SEEDOPT)
	# +cd tests/realmath && bash run-test.sh $(SEEDOPT)
	+cd tests/share && bash run-test.sh $(SEEDOPT)
	+cd tests/opt_share && bash run-test.sh $(SEEDOPT)
	# +cd tests/fsm && bash run-test.sh $(SEEDOPT)
	+cd tests/techmap && bash run-test.sh
	+cd tests/memories && bash run-test.sh $(ABCOPT) $(SEEDOPT)
	+cd tests/memlib && bash run-test.sh $(SEEDOPT)
	# +cd tests/bram && bash run-test.sh $(SEEDOPT)
	+cd tests/various && bash run-test.sh
	+cd tests/select && bash run-test.sh
	+cd tests/sat && bash run-test.sh
	+cd tests/sim && bash run-test.sh
	+cd tests/svinterfaces && bash run-test.sh $(SEEDOPT)
	+cd tests/svtypes && bash run-test.sh $(SEEDOPT)
	+cd tests/proc && bash run-test.sh
	+cd tests/blif && bash run-test.sh
	+cd tests/opt && bash run-test.sh
	# +cd tests/aiger && bash run-test.sh $(ABCOPT)
	# +cd tests/arch && bash run-test.sh
	# +cd tests/arch/ice40 && bash run-test.sh $(SEEDOPT)
	# +cd tests/arch/xilinx && bash run-test.sh $(SEEDOPT)
	# +cd tests/arch/ecp5 && bash run-test.sh $(SEEDOPT)
	# +cd tests/arch/machxo2 && bash run-test.sh $(SEEDOPT)
	# +cd tests/arch/efinix && bash run-test.sh $(SEEDOPT)
	# +cd tests/arch/anlogic && bash run-test.sh $(SEEDOPT)
	# +cd tests/arch/gowin && bash run-test.sh $(SEEDOPT)
	# +cd tests/arch/intel_alm && bash run-test.sh $(SEEDOPT)
	# +cd tests/arch/nanoxplore && bash run-test.sh $(SEEDOPT)
	# +cd tests/arch/nexus && bash run-test.sh $(SEEDOPT)
	# +cd tests/arch/quicklogic/pp3 && bash run-test.sh $(SEEDOPT)
	# +cd tests/arch/quicklogic/qlf_k6n10f && bash run-test.sh $(SEEDOPT)
	# +cd tests/arch/gatemate && bash run-test.sh $(SEEDOPT)
	# +cd tests/arch/microchip && bash run-test.sh $(SEEDOPT)
	+cd tests/rpc && bash run-test.sh
	+cd tests/memfile && bash run-test.sh
	+cd tests/verilog && bash run-test.sh
	+cd tests/xprop && bash run-test.sh $(SEEDOPT)
	+cd tests/fmt && bash run-test.sh
	# +cd tests/cxxrtl && bash run-test.sh
	+cd tests/liberty && bash run-test.sh
=======
# Tests that generate .mk with tests/gen-tests-makefile.sh
MK_TEST_DIRS =
MK_TEST_DIRS += tests/arch/anlogic
MK_TEST_DIRS += tests/arch/ecp5
MK_TEST_DIRS += tests/arch/efinix
MK_TEST_DIRS += tests/arch/gatemate
MK_TEST_DIRS += tests/arch/gowin
MK_TEST_DIRS += tests/arch/ice40
MK_TEST_DIRS += tests/arch/intel_alm
MK_TEST_DIRS += tests/arch/machxo2
MK_TEST_DIRS += tests/arch/microchip
MK_TEST_DIRS += tests/arch/nanoxplore
MK_TEST_DIRS += tests/arch/nexus
MK_TEST_DIRS += tests/arch/quicklogic/pp3
MK_TEST_DIRS += tests/arch/quicklogic/qlf_k6n10f
MK_TEST_DIRS += tests/arch/xilinx
MK_TEST_DIRS += tests/opt
MK_TEST_DIRS += tests/sat
MK_TEST_DIRS += tests/sim
MK_TEST_DIRS += tests/svtypes
MK_TEST_DIRS += tests/techmap
MK_TEST_DIRS += tests/various
ifeq ($(ENABLE_VERIFIC),1)
ifneq ($(YOSYS_NOVERIFIC),1)
MK_TEST_DIRS += tests/verific
endif
endif
MK_TEST_DIRS += tests/verilog

# Tests that don't generate .mk
SH_TEST_DIRS =
SH_TEST_DIRS += tests/simple
SH_TEST_DIRS += tests/simple_abc9
SH_TEST_DIRS += tests/hana
SH_TEST_DIRS += tests/asicworld
# SH_TEST_DIRS += tests/realmath
SH_TEST_DIRS += tests/share
SH_TEST_DIRS += tests/opt_share
SH_TEST_DIRS += tests/fsm
SH_TEST_DIRS += tests/memlib
SH_TEST_DIRS += tests/bram
SH_TEST_DIRS += tests/svinterfaces
SH_TEST_DIRS += tests/xprop
SH_TEST_DIRS += tests/select
SH_TEST_DIRS += tests/proc
SH_TEST_DIRS += tests/blif
SH_TEST_DIRS += tests/arch
SH_TEST_DIRS += tests/rpc
SH_TEST_DIRS += tests/memfile
SH_TEST_DIRS += tests/fmt
SH_TEST_DIRS += tests/cxxrtl
>>>>>>> 8acc77c1
ifeq ($(ENABLE_FUNCTIONAL_TESTS),1)
SH_TEST_DIRS += tests/functional
endif

# Tests that don't generate .mk and need special args
SH_ABC_TEST_DIRS =
SH_ABC_TEST_DIRS += tests/memories
SH_ABC_TEST_DIRS += tests/aiger

# seed-tests/ is a dummy string, not a directory
.PHONY: seed-tests
seed-tests: $(SH_TEST_DIRS:%=seed-tests/%)
.PHONY: seed-tests/%
seed-tests/%: %/run-test.sh $(TARGETS) $(EXTRA_TARGETS)
	+cd $* && bash run-test.sh $(SEEDOPT)
	+@echo "...passed tests in $*"

# abcopt-tests/ is a dummy string, not a directory
.PHONY: abcopt-tests
abcopt-tests: $(SH_ABC_TEST_DIRS:%=abcopt-tests/%)
abcopt-tests/%: %/run-test.sh $(TARGETS) $(EXTRA_TARGETS)
	+cd $* && bash run-test.sh $(ABCOPT) $(SEEDOPT)
	+@echo "...passed tests in $*"

# makefile-tests/ is a dummy string, not a directory
.PHONY: makefile-tests
makefile-tests: $(MK_TEST_DIRS:%=makefile-tests/%)
# this target actually emits .mk files
%.mk:
	+cd $(dir $*) && bash run-test.sh
# this one spawns submake on each
makefile-tests/%: %/run-test.mk $(TARGETS) $(EXTRA_TARGETS)
	$(MAKE) -C $* -f run-test.mk
	+@echo "...passed tests in $*"

test: makefile-tests abcopt-tests seed-tests
	@echo ""
	@echo "  Passed \"make test\"."
ifeq ($(ENABLE_VERIFIC),1)
ifeq ($(YOSYS_NOVERIFIC),1)
	@echo "  Ran tests without verific support due to YOSYS_NOVERIFIC=1."
endif
endif
	@echo ""

VALGRIND ?= valgrind --error-exitcode=1 --leak-check=full --show-reachable=yes --errors-for-leak-kinds=all

vgtest: $(TARGETS) $(EXTRA_TARGETS)
	$(VALGRIND) ./yosys -p 'setattr -mod -unset top; synth' $$( ls tests/simple/*.v | grep -v repwhile.v )
	@echo ""
	@echo "  Passed \"make vgtest\"."
	@echo ""

vloghtb: $(TARGETS) $(EXTRA_TARGETS)
	+cd tests/vloghtb && bash run-test.sh
	@echo ""
	@echo "  Passed \"make vloghtb\"."
	@echo ""

ystests: $(TARGETS) $(EXTRA_TARGETS)
	rm -rf tests/ystests
	git clone https://github.com/YosysHQ/yosys-tests.git tests/ystests
	+$(MAKE) PATH="$$PWD:$$PATH" -C tests/ystests
	@echo ""
	@echo "  Finished \"make ystests\"."
	@echo ""

# Unit test
unit-test: libyosys.so
	@$(MAKE) -C $(UNITESTPATH) CXX="$(CXX)" CC="$(CC)" CPPFLAGS="$(CPPFLAGS)" \
		CXXFLAGS="$(CXXFLAGS)" LINKFLAGS="$(LINKFLAGS)" LIBS="$(LIBS)" ROOTPATH="$(CURDIR)"

clean-unit-test:
	@$(MAKE) -C $(UNITESTPATH) clean

install: $(TARGETS) $(EXTRA_TARGETS)
	$(INSTALL_SUDO) mkdir -p $(DESTDIR)$(BINDIR)
	$(INSTALL_SUDO) cp $(filter-out libyosys.so,$(TARGETS)) $(DESTDIR)$(BINDIR)
ifneq ($(filter $(PROGRAM_PREFIX)yosys,$(TARGETS)),)
	$(INSTALL_SUDO) $(STRIP) -S $(DESTDIR)$(BINDIR)/$(PROGRAM_PREFIX)yosys
endif
ifneq ($(filter $(PROGRAM_PREFIX)yosys-abc,$(TARGETS)),)
	$(INSTALL_SUDO) $(STRIP) $(DESTDIR)$(BINDIR)/$(PROGRAM_PREFIX)yosys-abc
endif
ifneq ($(filter $(PROGRAM_PREFIX)yosys-filterlib,$(TARGETS)),)
	$(INSTALL_SUDO) $(STRIP) $(DESTDIR)$(BINDIR)/$(PROGRAM_PREFIX)yosys-filterlib
endif
	$(INSTALL_SUDO) mkdir -p $(DESTDIR)$(PYTHON_DESTDIR)/$(subst -,_,$(PROGRAM_PREFIX))pyosys
	$(INSTALL_SUDO) cp -r share $(DESTDIR)$(PYTHON_DESTDIR)/$(subst -,_,$(PROGRAM_PREFIX))pyosys
ifeq ($(ENABLE_LIBYOSYS),1)
	$(INSTALL_SUDO) mkdir -p $(DESTDIR)$(LIBDIR)
	$(INSTALL_SUDO) cp libyosys.so $(DESTDIR)$(LIBDIR)/
	$(INSTALL_SUDO) $(STRIP) -S $(DESTDIR)$(LIBDIR)/libyosys.so
ifeq ($(ENABLE_PYOSYS),1)
	$(INSTALL_SUDO) mkdir -p $(DESTDIR)$(PYTHON_DESTDIR)/$(subst -,_,$(PROGRAM_PREFIX))pyosys
	$(INSTALL_SUDO) cp libyosys.so $(DESTDIR)$(PYTHON_DESTDIR)/$(subst -,_,$(PROGRAM_PREFIX))pyosys/libyosys.so
	$(INSTALL_SUDO) cp yosys-abc $(DESTDIR)$(PYTHON_DESTDIR)/$(subst -,_,$(PROGRAM_PREFIX))pyosys/yosys-abc
	$(INSTALL_SUDO) cp misc/__init__.py $(DESTDIR)$(PYTHON_DESTDIR)/$(subst -,_,$(PROGRAM_PREFIX))pyosys/
endif
endif
ifeq ($(ENABLE_PLUGINS),1)
ifeq ($(OS), MINGW)
	$(INSTALL_SUDO) mkdir -p $(DESTDIR)$(LIBDIR)
	$(INSTALL_SUDO) cp libyosys_exe.a $(DESTDIR)$(LIBDIR)/
endif
endif

uninstall:
	$(INSTALL_SUDO) rm -vf $(addprefix $(DESTDIR)$(BINDIR)/,$(notdir $(TARGETS)))
	$(INSTALL_SUDO) rm -rvf $(DESTDIR)$(DATDIR)
ifeq ($(ENABLE_LIBYOSYS),1)
	$(INSTALL_SUDO) rm -vf $(DESTDIR)$(LIBDIR)/libyosys.so
ifeq ($(ENABLE_PYOSYS),1)
	$(INSTALL_SUDO) rm -vf $(DESTDIR)$(PYTHON_DESTDIR)/$(subst -,_,$(PROGRAM_PREFIX))pyosys/libyosys.so
	$(INSTALL_SUDO) rm -vf $(DESTDIR)$(PYTHON_DESTDIR)/$(subst -,_,$(PROGRAM_PREFIX))pyosys/__init__.py
	$(INSTALL_SUDO) rmdir $(DESTDIR)$(PYTHON_DESTDIR)/$(subst -,_,$(PROGRAM_PREFIX))pyosys
endif
endif

# also others, but so long as it doesn't fail this is enough to know we tried
docs/source/cmd/abc.rst: $(TARGETS) $(EXTRA_TARGETS)
	$(Q) mkdir -p docs/source/cmd
	$(Q) mkdir -p temp/docs/source/cmd
	$(Q) cd temp && ./../$(PROGRAM_PREFIX)yosys -p 'help -write-rst-command-reference-manual'
	$(Q) rsync -rc temp/docs/source/cmd docs/source
	$(Q) rm -rf temp
docs/source/cell/word_add.rst: $(TARGETS) $(EXTRA_TARGETS)
	$(Q) mkdir -p docs/source/cell
	$(Q) mkdir -p temp/docs/source/cell
	$(Q) cd temp && ./../$(PROGRAM_PREFIX)yosys -p 'help -write-rst-cells-manual'
	$(Q) rsync -rc temp/docs/source/cell docs/source
	$(Q) rm -rf temp

docs/source/generated/cells.json: docs/source/generated $(TARGETS) $(EXTRA_TARGETS)
	$(Q) ./$(PROGRAM_PREFIX)yosys -p 'help -dump-cells-json $@'

PHONY: docs/gen docs/usage docs/reqs
docs/gen: $(TARGETS)
	$(Q) $(MAKE) -C docs gen

docs/source/generated:
	$(Q) mkdir -p docs/source/generated

# some commands return an error and print the usage text to stderr
define DOC_USAGE_STDERR
docs/source/generated/$(1): $(TARGETS) docs/source/generated
	-$(Q) ./$(PROGRAM_PREFIX)$(1) --help 2> $$@
endef
DOCS_USAGE_STDERR := yosys-config yosys-filterlib

# The in-tree ABC (yosys-abc) is only built when ABCEXTERNAL is not set.
ifeq ($(ABCEXTERNAL),)
DOCS_USAGE_STDERR += yosys-abc
endif

$(foreach usage,$(DOCS_USAGE_STDERR),$(eval $(call DOC_USAGE_STDERR,$(usage))))

# others print to stdout
define DOC_USAGE_STDOUT
docs/source/generated/$(1): $(TARGETS) docs/source/generated
	$(Q) ./$(PROGRAM_PREFIX)$(1) --help > $$@
endef
DOCS_USAGE_STDOUT := yosys yosys-smtbmc yosys-witness
$(foreach usage,$(DOCS_USAGE_STDOUT),$(eval $(call DOC_USAGE_STDOUT,$(usage))))

docs/usage: $(addprefix docs/source/generated/,$(DOCS_USAGE_STDOUT) $(DOCS_USAGE_STDERR))

docs/reqs:
	$(Q) $(MAKE) -C docs reqs

.PHONY: docs/prep
docs/prep: docs/source/cmd/abc.rst docs/source/generated/cells.json docs/gen docs/usage

DOC_TARGET ?= html
docs: docs/prep
	$(Q) $(MAKE) -C docs $(DOC_TARGET)

clean:
	rm -rf share
	rm -rf kernel/*.pyh
	rm -f $(OBJS) $(GENFILES) $(TARGETS) $(EXTRA_TARGETS) $(EXTRA_OBJS) $(PY_WRAP_INCLUDES) $(PY_WRAPPER_FILE).cc
	rm -f kernel/version_*.o kernel/version_*.cc
	rm -f libs/*/*.d frontends/*/*.d passes/*/*.d backends/*/*.d kernel/*.d techlibs/*/*.d
	rm -rf tests/asicworld/*.out tests/asicworld/*.log
	rm -rf tests/hana/*.out tests/hana/*.log
	rm -rf tests/simple/*.out tests/simple/*.log
	rm -rf tests/memories/*.out tests/memories/*.log tests/memories/*.dmp
	rm -rf tests/sat/*.log tests/techmap/*.log tests/various/*.log
	rm -rf tests/bram/temp tests/fsm/temp tests/realmath/temp tests/share/temp tests/smv/temp tests/various/temp
	rm -rf vloghtb/Makefile vloghtb/refdat vloghtb/rtl vloghtb/scripts vloghtb/spec vloghtb/check_yosys vloghtb/vloghammer_tb.tar.bz2 vloghtb/temp vloghtb/log_test_*
	rm -f tests/svinterfaces/*.log_stdout tests/svinterfaces/*.log_stderr tests/svinterfaces/dut_result.txt tests/svinterfaces/reference_result.txt tests/svinterfaces/a.out tests/svinterfaces/*_syn.v tests/svinterfaces/*.diff
	rm -f  tests/tools/cmp_tbdata
	-$(MAKE) -C docs clean
	-$(MAKE) -C docs/source/_images clean
	rm -rf docs/source/cmd docs/util/__pycache__

clean-abc:
	$(MAKE) -C abc DEP= clean
	rm -f $(PROGRAM_PREFIX)yosys-abc$(EXE) $(PROGRAM_PREFIX)yosys-libabc.a abc/abc-[0-9a-f]* abc/libabc-[0-9a-f]*.a

mrproper: clean
	git clean -xdf

coverage:
	./$(PROGRAM_PREFIX)yosys -qp 'help; help -all'
	rm -rf coverage.info coverage_html
	lcov --capture -d . --no-external -o coverage.info
	genhtml coverage.info --output-directory coverage_html

clean_coverage:
	find . -name "*.gcda" -type f -delete

FUNC_KERNEL := functional.cc functional.h sexpr.cc sexpr.h compute_graph.h
FUNC_INCLUDES := $(addprefix --include *,functional/* $(FUNC_KERNEL))
coverage_functional:
	rm -rf coverage.info coverage_html
	lcov --capture -d backends/functional -d kernel $(FUNC_INCLUDES) --no-external -o coverage.info
	genhtml coverage.info --output-directory coverage_html

qtcreator:
	echo "$(CXXFLAGS)" | grep -o '\-D[^ ]*' | tr ' ' '\n' | sed 's/-D/#define /' | sed 's/=/ /'> qtcreator.config
	{ for file in $(basename $(OBJS)); do \
		for prefix in cc y l; do if [ -f $${file}.$${prefix} ]; then echo $$file.$${prefix}; fi; done \
	done; find backends frontends kernel libs passes -type f \( -name '*.h' -o -name '*.hh' \); } > qtcreator.files
	{ echo .; find backends frontends kernel libs passes -type f \( -name '*.h' -o -name '*.hh' \) -printf '%h\n' | sort -u; } > qtcreator.includes
	touch qtcreator.creator

vcxsrc: $(GENFILES) $(EXTRA_TARGETS)
	rm -rf yosys-win32-vcxsrc-$(YOSYS_VER){,.zip}
	set -e; for f in `ls $(filter %.cc %.cpp,$(GENFILES)) $(addsuffix .cc,$(basename $(OBJS))) $(addsuffix .cpp,$(basename $(OBJS))) 2> /dev/null`; do \
		echo "Analyse: $$f" >&2; cpp -std=c++17 -MM -I. -D_YOSYS_ $$f; done | sed 's,.*:,,; s,//*,/,g; s,/[^/]*/\.\./,/,g; y, \\,\n\n,;' | grep '^[^/]' | sort -u | grep -v kernel/version_ > srcfiles.txt
	echo "libs/fst/fst_win_unistd.h" >> srcfiles.txt
	bash misc/create_vcxsrc.sh yosys-win32-vcxsrc $(YOSYS_VER) $(GIT_REV)
	echo "namespace Yosys { extern const char *yosys_version_str; const char *yosys_version_str=\"Yosys (Version Information Unavailable)\"; }" > kernel/version.cc
	zip yosys-win32-vcxsrc-$(YOSYS_VER)/genfiles.zip $(GENFILES) kernel/version.cc
	zip -r yosys-win32-vcxsrc-$(YOSYS_VER).zip yosys-win32-vcxsrc-$(YOSYS_VER)/
	rm -f srcfiles.txt kernel/version.cc

config-clean: clean
	rm -f Makefile.conf

config-clang: clean
	echo 'CONFIG := clang' > Makefile.conf

config-gcc: clean
	echo 'CONFIG := gcc' > Makefile.conf

config-gcc-static: clean
	echo 'CONFIG := gcc-static' > Makefile.conf
	echo 'ENABLE_PLUGINS := 0' >> Makefile.conf
	echo 'ENABLE_READLINE := 0' >> Makefile.conf
	echo 'ENABLE_TCL := 0' >> Makefile.conf

config-wasi: clean
	echo 'CONFIG := wasi' > Makefile.conf
	echo 'ENABLE_TCL := 0' >> Makefile.conf
	echo 'ENABLE_ABC := 0' >> Makefile.conf
	echo 'ENABLE_PLUGINS := 0' >> Makefile.conf
	echo 'ENABLE_READLINE := 0' >> Makefile.conf
	echo 'ENABLE_ZLIB := 0' >> Makefile.conf

config-msys2-32: clean
	echo 'CONFIG := msys2-32' > Makefile.conf
	echo "PREFIX := $(MINGW_PREFIX)" >> Makefile.conf

config-msys2-64: clean
	echo 'CONFIG := msys2-64' > Makefile.conf
	echo "PREFIX := $(MINGW_PREFIX)" >> Makefile.conf

config-gcov: clean
	echo 'CONFIG := gcc' > Makefile.conf
	echo 'ENABLE_GCOV := 1' >> Makefile.conf
	echo 'ENABLE_DEBUG := 1' >> Makefile.conf

config-gprof: clean
	echo 'CONFIG := gcc' > Makefile.conf
	echo 'ENABLE_GPROF := 1' >> Makefile.conf

config-sudo:
	echo "INSTALL_SUDO := sudo" >> Makefile.conf

echo-yosys-ver:
	@echo "$(YOSYS_VER)"

echo-git-rev:
	@echo "$(GIT_REV)"

echo-cxx:
	@echo "$(CXX)"

-include libs/*/*.d
-include frontends/*/*.d
-include passes/*/*.d
-include backends/*/*.d
-include kernel/*.d
-include techlibs/*/*.d

.PHONY: all top-all abc test install install-abc docs clean mrproper qtcreator coverage vcxsrc
.PHONY: config-clean config-clang config-gcc config-gcc-static config-gprof config-sudo<|MERGE_RESOLUTION|>--- conflicted
+++ resolved
@@ -872,85 +872,22 @@
 ABCOPT=""
 endif
 
-<<<<<<< HEAD
-# When YOSYS_NOVERIFIC is set as a make variable, also export it to the
-# environment, so that `YOSYS_NOVERIFIC=1 make test` _and_
-# `make test YOSYS_NOVERIFIC=1` will run with verific disabled.
-ifeq ($(YOSYS_NOVERIFIC),1)
-export YOSYS_NOVERIFIC
-endif
-
-test: $(TARGETS) $(EXTRA_TARGETS)
-ifeq ($(ENABLE_VERIFIC),1)
-ifeq ($(YOSYS_NOVERIFIC),1)
-	@echo
-	@echo "Running tests without verific support due to YOSYS_NOVERIFIC=1"
-	@echo
-else
-	+cd tests/verific && bash run-test.sh $(SEEDOPT)
-endif
-endif
-	+cd tests/simple && bash run-test.sh $(SEEDOPT)
-	+cd tests/simple_abc9 && bash run-test.sh $(SEEDOPT)
-	+cd tests/hana && bash run-test.sh $(SEEDOPT)
-	+cd tests/asicworld && bash run-test.sh $(SEEDOPT)
-	# +cd tests/realmath && bash run-test.sh $(SEEDOPT)
-	+cd tests/share && bash run-test.sh $(SEEDOPT)
-	+cd tests/opt_share && bash run-test.sh $(SEEDOPT)
-	# +cd tests/fsm && bash run-test.sh $(SEEDOPT)
-	+cd tests/techmap && bash run-test.sh
-	+cd tests/memories && bash run-test.sh $(ABCOPT) $(SEEDOPT)
-	+cd tests/memlib && bash run-test.sh $(SEEDOPT)
-	# +cd tests/bram && bash run-test.sh $(SEEDOPT)
-	+cd tests/various && bash run-test.sh
-	+cd tests/select && bash run-test.sh
-	+cd tests/sat && bash run-test.sh
-	+cd tests/sim && bash run-test.sh
-	+cd tests/svinterfaces && bash run-test.sh $(SEEDOPT)
-	+cd tests/svtypes && bash run-test.sh $(SEEDOPT)
-	+cd tests/proc && bash run-test.sh
-	+cd tests/blif && bash run-test.sh
-	+cd tests/opt && bash run-test.sh
-	# +cd tests/aiger && bash run-test.sh $(ABCOPT)
-	# +cd tests/arch && bash run-test.sh
-	# +cd tests/arch/ice40 && bash run-test.sh $(SEEDOPT)
-	# +cd tests/arch/xilinx && bash run-test.sh $(SEEDOPT)
-	# +cd tests/arch/ecp5 && bash run-test.sh $(SEEDOPT)
-	# +cd tests/arch/machxo2 && bash run-test.sh $(SEEDOPT)
-	# +cd tests/arch/efinix && bash run-test.sh $(SEEDOPT)
-	# +cd tests/arch/anlogic && bash run-test.sh $(SEEDOPT)
-	# +cd tests/arch/gowin && bash run-test.sh $(SEEDOPT)
-	# +cd tests/arch/intel_alm && bash run-test.sh $(SEEDOPT)
-	# +cd tests/arch/nanoxplore && bash run-test.sh $(SEEDOPT)
-	# +cd tests/arch/nexus && bash run-test.sh $(SEEDOPT)
-	# +cd tests/arch/quicklogic/pp3 && bash run-test.sh $(SEEDOPT)
-	# +cd tests/arch/quicklogic/qlf_k6n10f && bash run-test.sh $(SEEDOPT)
-	# +cd tests/arch/gatemate && bash run-test.sh $(SEEDOPT)
-	# +cd tests/arch/microchip && bash run-test.sh $(SEEDOPT)
-	+cd tests/rpc && bash run-test.sh
-	+cd tests/memfile && bash run-test.sh
-	+cd tests/verilog && bash run-test.sh
-	+cd tests/xprop && bash run-test.sh $(SEEDOPT)
-	+cd tests/fmt && bash run-test.sh
-	# +cd tests/cxxrtl && bash run-test.sh
-	+cd tests/liberty && bash run-test.sh
-=======
 # Tests that generate .mk with tests/gen-tests-makefile.sh
 MK_TEST_DIRS =
-MK_TEST_DIRS += tests/arch/anlogic
-MK_TEST_DIRS += tests/arch/ecp5
-MK_TEST_DIRS += tests/arch/efinix
-MK_TEST_DIRS += tests/arch/gatemate
-MK_TEST_DIRS += tests/arch/gowin
-MK_TEST_DIRS += tests/arch/ice40
-MK_TEST_DIRS += tests/arch/intel_alm
-MK_TEST_DIRS += tests/arch/machxo2
-MK_TEST_DIRS += tests/arch/microchip
-MK_TEST_DIRS += tests/arch/nanoxplore
-MK_TEST_DIRS += tests/arch/nexus
-MK_TEST_DIRS += tests/arch/quicklogic/pp3
-MK_TEST_DIRS += tests/arch/quicklogic/qlf_k6n10f
-MK_TEST_DIRS += tests/arch/xilinx
+# MK_TEST_DIRS += tests/arch/anlogic
+# MK_TEST_DIRS += tests/arch/ecp5
+# MK_TEST_DIRS += tests/arch/efinix
+# MK_TEST_DIRS += tests/arch/gatemate
+# MK_TEST_DIRS += tests/arch/gowin
+# MK_TEST_DIRS += tests/arch/ice40
+# MK_TEST_DIRS += tests/arch/intel_alm
+# MK_TEST_DIRS += tests/arch/machxo2
+# MK_TEST_DIRS += tests/arch/microchip
+# MK_TEST_DIRS += tests/arch/nanoxplore
+# MK_TEST_DIRS += tests/arch/nexus
+# MK_TEST_DIRS += tests/arch/quicklogic/pp3
+# MK_TEST_DIRS += tests/arch/quicklogic/qlf_k6n10f
+# MK_TEST_DIRS += tests/arch/xilinx
 MK_TEST_DIRS += tests/opt
 MK_TEST_DIRS += tests/sat
 MK_TEST_DIRS += tests/sim
@@ -973,9 +910,9 @@
 # SH_TEST_DIRS += tests/realmath
 SH_TEST_DIRS += tests/share
 SH_TEST_DIRS += tests/opt_share
-SH_TEST_DIRS += tests/fsm
+# SH_TEST_DIRS += tests/fsm
 SH_TEST_DIRS += tests/memlib
-SH_TEST_DIRS += tests/bram
+# SH_TEST_DIRS += tests/bram
 SH_TEST_DIRS += tests/svinterfaces
 SH_TEST_DIRS += tests/xprop
 SH_TEST_DIRS += tests/select
@@ -985,8 +922,7 @@
 SH_TEST_DIRS += tests/rpc
 SH_TEST_DIRS += tests/memfile
 SH_TEST_DIRS += tests/fmt
-SH_TEST_DIRS += tests/cxxrtl
->>>>>>> 8acc77c1
+# SH_TEST_DIRS += tests/cxxrtl
 ifeq ($(ENABLE_FUNCTIONAL_TESTS),1)
 SH_TEST_DIRS += tests/functional
 endif
