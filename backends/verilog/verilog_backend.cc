/*
 *  yosys -- Yosys Open SYnthesis Suite
 *
 *  Copyright (C) 2012  Claire Xenia Wolf <claire@yosyshq.com>
 *
 *  Permission to use, copy, modify, and/or distribute this software for any
 *  purpose with or without fee is hereby granted, provided that the above
 *  copyright notice and this permission notice appear in all copies.
 *
 *  THE SOFTWARE IS PROVIDED "AS IS" AND THE AUTHOR DISCLAIMS ALL WARRANTIES
 *  WITH REGARD TO THIS SOFTWARE INCLUDING ALL IMPLIED WARRANTIES OF
 *  MERCHANTABILITY AND FITNESS. IN NO EVENT SHALL THE AUTHOR BE LIABLE FOR
 *  ANY SPECIAL, DIRECT, INDIRECT, OR CONSEQUENTIAL DAMAGES OR ANY DAMAGES
 *  WHATSOEVER RESULTING FROM LOSS OF USE, DATA OR PROFITS, WHETHER IN AN
 *  ACTION OF CONTRACT, NEGLIGENCE OR OTHER TORTIOUS ACTION, ARISING OUT OF
 *  OR IN CONNECTION WITH THE USE OR PERFORMANCE OF THIS SOFTWARE.
 *
 *  ---
 *
 *  A simple and straightforward Verilog backend.
 *
 */

#include "kernel/register.h"
#include "kernel/celltypes.h"
#include "kernel/log.h"
#include "kernel/sigtools.h"
#include "kernel/ff.h"
#include "kernel/mem.h"
#include "kernel/fmt.h"
#include <string>
#include <sstream>
#include <set>
#include <map>

USING_YOSYS_NAMESPACE
PRIVATE_NAMESPACE_BEGIN

bool verbose, norename, noattr, attr2comment, noexpr, nodec, nohex, nostr, extmem, defparam, decimal, siminit, systemverilog, simple_lhs, noparallelcase;
int auto_name_counter, auto_name_offset, auto_name_digits, extmem_counter;
dict<RTLIL::IdString, int> auto_name_map;
std::set<RTLIL::IdString> reg_wires;
std::string auto_prefix, extmem_prefix;

RTLIL::Module *active_module;
dict<RTLIL::SigBit, RTLIL::State> active_initdata;
SigMap active_sigmap;
IdString initial_id;

void reset_auto_counter_id(RTLIL::IdString id, bool may_rename)
{
	const char *str = id.c_str();

	if (*str == '$' && may_rename && !norename)
		auto_name_map[id] = auto_name_counter++;

	if (str[0] != '\\' || str[1] != '_' || str[2] == 0)
		return;

	for (int i = 2; str[i] != 0; i++) {
		if (str[i] == '_' && str[i+1] == 0)
			continue;
		if (str[i] < '0' || str[i] > '9')
			return;
	}

	int num = atoi(str+2);
	if (num >= auto_name_offset)
		auto_name_offset = num + 1;
}

void reset_auto_counter(RTLIL::Module *module)
{
	auto_name_map.clear();
	auto_name_counter = 0;
	auto_name_offset = 0;

	reset_auto_counter_id(module->name, false);

	for (auto w : module->wires())
		reset_auto_counter_id(w->name, true);

	for (auto cell : module->cells()) {
		reset_auto_counter_id(cell->name, true);
		reset_auto_counter_id(cell->type, false);
	}

	for (auto it = module->processes.begin(); it != module->processes.end(); ++it)
		reset_auto_counter_id(it->second->name, false);

	auto_name_digits = 1;
	for (size_t i = 10; i < auto_name_offset + auto_name_map.size(); i = i*10)
		auto_name_digits++;

	if (verbose)
		for (auto it = auto_name_map.begin(); it != auto_name_map.end(); ++it)
			log("  renaming `%s' to `%s_%0*d_'.\n", it->first.c_str(), auto_prefix.c_str(), auto_name_digits, auto_name_offset + it->second);
}

std::string next_auto_id()
{
	return stringf("%s_%0*d_", auto_prefix.c_str(), auto_name_digits, auto_name_offset + auto_name_counter++);
}

std::string id(RTLIL::IdString internal_id, bool may_rename = true)
{
	const char *str = internal_id.c_str();
	bool do_escape = false;

	if (may_rename && auto_name_map.count(internal_id) != 0)
		return stringf("%s_%0*d_", auto_prefix.c_str(), auto_name_digits, auto_name_offset + auto_name_map[internal_id]);

	if (*str == '\\')
		str++;

	if ('0' <= *str && *str <= '9')
		do_escape = true;

	for (int i = 0; str[i]; i++)
	{
		if ('0' <= str[i] && str[i] <= '9')
			continue;
		if ('a' <= str[i] && str[i] <= 'z')
			continue;
		if ('A' <= str[i] && str[i] <= 'Z')
			continue;
		if (str[i] == '_')
			continue;
		do_escape = true;
		break;
	}

	static const pool<string> keywords = {
		// IEEE 1800-2017 Annex B
		"accept_on", "alias", "always", "always_comb", "always_ff", "always_latch", "and", "assert", "assign", "assume", "automatic", "before",
		"begin", "bind", "bins", "binsof", "bit", "break", "buf", "bufif0", "bufif1", "byte", "case", "casex", "casez", "cell", "chandle",
		"checker", "class", "clocking", "cmos", "config", "const", "constraint", "context", "continue", "cover", "covergroup", "coverpoint",
		"cross", "deassign", "default", "defparam", "design", "disable", "dist", "do", "edge", "else", "end", "endcase", "endchecker",
		"endclass", "endclocking", "endconfig", "endfunction", "endgenerate", "endgroup", "endinterface", "endmodule", "endpackage",
		"endprimitive", "endprogram", "endproperty", "endsequence", "endspecify", "endtable", "endtask", "enum", "event", "eventually",
		"expect", "export", "extends", "extern", "final", "first_match", "for", "force", "foreach", "forever", "fork", "forkjoin", "function",
		"generate", "genvar", "global", "highz0", "highz1", "if", "iff", "ifnone", "ignore_bins", "illegal_bins", "implements", "implies",
		"import", "incdir", "include", "initial", "inout", "input", "inside", "instance", "int", "integer", "interconnect", "interface",
		"intersect", "join", "join_any", "join_none", "large", "let", "liblist", "library", "local", "localparam", "logic", "longint",
		"macromodule", "matches", "medium", "modport", "module", "nand", "negedge", "nettype", "new", "nexttime", "nmos", "nor",
		"noshowcancelled", "not", "notif0", "notif1", "null", "or", "output", "package", "packed", "parameter", "pmos", "posedge", "primitive",
		"priority", "program", "property", "protected", "pull0", "pull1", "pulldown", "pullup", "pulsestyle_ondetect", "pulsestyle_onevent",
		"pure", "rand", "randc", "randcase", "randsequence", "rcmos", "real", "realtime", "ref", "reg", "reject_on", "release", "repeat",
		"restrict", "return", "rnmos", "rpmos", "rtran", "rtranif0", "rtranif1", "s_always", "s_eventually", "s_nexttime", "s_until",
		"s_until_with", "scalared", "sequence", "shortint", "shortreal", "showcancelled", "signed", "small", "soft", "solve", "specify",
		"specparam", "static", "string", "strong", "strong0", "strong1", "struct", "super", "supply0", "supply1", "sync_accept_on",
		"sync_reject_on", "table", "tagged", "task", "this", "throughout", "time", "timeprecision", "timeunit", "tran", "tranif0", "tranif1",
		"tri", "tri0", "tri1", "triand", "trior", "trireg", "type", "typedef", "union", "unique", "unique0", "unsigned", "until", "until_with",
		"untyped", "use", "uwire", "var", "vectored", "virtual", "void", "wait", "wait_order", "wand", "weak", "weak0", "weak1", "while",
		"wildcard", "wire", "with", "within", "wor", "xnor", "xor",
	};
	if (keywords.count(str))
		do_escape = true;

	if (do_escape)
		return "\\" + std::string(str) + " ";
	return std::string(str);
}

bool is_reg_wire(RTLIL::SigSpec sig, std::string &reg_name)
{
	if (!sig.is_chunk() || sig.as_chunk().wire == NULL)
		return false;

	RTLIL::SigChunk chunk = sig.as_chunk();

	if (reg_wires.count(chunk.wire->name) == 0)
		return false;

	reg_name = id(chunk.wire->name);
	if (sig.size() != chunk.wire->width) {
		if (sig.size() == 1)
			reg_name += stringf("[%d]", chunk.wire->start_offset +  chunk.offset);
		else if (chunk.wire->upto)
			reg_name += stringf("[%d:%d]", (chunk.wire->width - (chunk.offset + chunk.width - 1) - 1) + chunk.wire->start_offset,
					(chunk.wire->width - chunk.offset - 1) + chunk.wire->start_offset);
		else
			reg_name += stringf("[%d:%d]", chunk.wire->start_offset +  chunk.offset + chunk.width - 1,
					chunk.wire->start_offset +  chunk.offset);
	}

	return true;
}

void dump_const(std::ostream &f, const RTLIL::Const &data, int width = -1, int offset = 0, bool no_decimal = false, bool escape_comment = false)
{
	bool set_signed = (data.flags & RTLIL::CONST_FLAG_SIGNED) != 0;
	if (width < 0)
		width = data.size() - offset;
	if (width == 0) {
		// See IEEE 1364-2005 Clause 5.1.14.
		f << "{0{1'b0}}";
		return;
	}
	if (nostr)
		goto dump_hex;
	if ((data.flags & RTLIL::CONST_FLAG_STRING) == 0 || width != (int)data.size()) {
		if (width == 32 && !no_decimal && !nodec) {
			int32_t val = 0;
			for (int i = offset+width-1; i >= offset; i--) {
				log_assert(i < (int)data.size());
				if (data[i] != State::S0 && data[i] != State::S1)
					goto dump_hex;
				if (data[i] == State::S1)
					val |= 1 << (i - offset);
			}
			if (decimal)
				f << stringf("%d", val);
			else if (set_signed && val < 0)
				f << stringf("-32'sd%u", -val);
			else
				f << stringf("32'%sd%u", set_signed ? "s" : "", val);
		} else {
	dump_hex:
			if (nohex)
				goto dump_bin;
			vector<char> bin_digits, hex_digits;
			for (int i = offset; i < offset+width; i++) {
				log_assert(i < (int)data.size());
				switch (data[i]) {
				case State::S0: bin_digits.push_back('0'); break;
				case State::S1: bin_digits.push_back('1'); break;
				case RTLIL::Sx: bin_digits.push_back('x'); break;
				case RTLIL::Sz: bin_digits.push_back('z'); break;
				case RTLIL::Sa: bin_digits.push_back('?'); break;
				case RTLIL::Sm: log_error("Found marker state in final netlist.");
				}
			}
			if (GetSize(bin_digits) == 0)
				goto dump_bin;
			while (GetSize(bin_digits) % 4 != 0)
				if (bin_digits.back() == '1')
					bin_digits.push_back('0');
				else
					bin_digits.push_back(bin_digits.back());
			for (int i = 0; i < GetSize(bin_digits); i += 4)
			{
				char bit_3 = bin_digits[i+3];
				char bit_2 = bin_digits[i+2];
				char bit_1 = bin_digits[i+1];
				char bit_0 = bin_digits[i+0];
				if (bit_3 == 'x' || bit_2 == 'x' || bit_1 == 'x' || bit_0 == 'x') {
					if (bit_3 != 'x' || bit_2 != 'x' || bit_1 != 'x' || bit_0 != 'x')
						goto dump_bin;
					hex_digits.push_back('x');
					continue;
				}
				if (bit_3 == 'z' || bit_2 == 'z' || bit_1 == 'z' || bit_0 == 'z') {
					if (bit_3 != 'z' || bit_2 != 'z' || bit_1 != 'z' || bit_0 != 'z')
						goto dump_bin;
					hex_digits.push_back('z');
					continue;
				}
				if (bit_3 == '?' || bit_2 == '?' || bit_1 == '?' || bit_0 == '?') {
					if (bit_3 != '?' || bit_2 != '?' || bit_1 != '?' || bit_0 != '?')
						goto dump_bin;
					hex_digits.push_back('?');
					continue;
				}
				int val = 8*(bit_3 - '0') + 4*(bit_2 - '0') + 2*(bit_1 - '0') + (bit_0 - '0');
				hex_digits.push_back(val < 10 ? '0' + val : 'a' + val - 10);
			}
			f << stringf("%d'%sh", width, set_signed ? "s" : "");
			for (int i = GetSize(hex_digits)-1; i >= 0; i--)
				f << hex_digits[i];
		}
		if (0) {
	dump_bin:
			f << stringf("%d'%sb", width, set_signed ? "s" : "");
			if (width == 0)
				f << stringf("0");
			for (int i = offset+width-1; i >= offset; i--) {
				log_assert(i < (int)data.size());
				switch (data[i]) {
				case State::S0: f << stringf("0"); break;
				case State::S1: f << stringf("1"); break;
				case RTLIL::Sx: f << stringf("x"); break;
				case RTLIL::Sz: f << stringf("z"); break;
				case RTLIL::Sa: f << stringf("?"); break;
				case RTLIL::Sm: log_error("Found marker state in final netlist.");
				}
			}
		}
	} else {
		if ((data.flags & RTLIL::CONST_FLAG_REAL) == 0)
			f << stringf("\"");
		std::string str = data.decode_string();
		for (size_t i = 0; i < str.size(); i++) {
			if (str[i] == '\n')
				f << stringf("\\n");
			else if (str[i] == '\t')
				f << stringf("\\t");
			else if (str[i] < 32)
				f << stringf("\\%03o", str[i]);
			else if (str[i] == '"')
				f << stringf("\\\"");
			else if (str[i] == '\\')
				f << stringf("\\\\");
			else if (str[i] == '/' && escape_comment && i > 0 && str[i-1] == '*')
				f << stringf("\\/");
			else
				f << str[i];
		}
		if ((data.flags & RTLIL::CONST_FLAG_REAL) == 0)
			f << stringf("\"");
	}
}

void dump_reg_init(std::ostream &f, SigSpec sig)
{
	Const initval;
	bool gotinit = false;

	for (auto bit : active_sigmap(sig)) {
		if (active_initdata.count(bit)) {
			initval.bits().push_back(active_initdata.at(bit));
			gotinit = true;
		} else {
			initval.bits().push_back(State::Sx);
		}
	}

	if (gotinit) {
		f << " = ";
		dump_const(f, initval);
	}
}

void dump_sigchunk(std::ostream &f, const RTLIL::SigChunk &chunk, bool no_decimal = false)
{
	if (chunk.wire == NULL) {
		dump_const(f, chunk.data, chunk.width, chunk.offset, no_decimal);
	} else {
		if (chunk.width == chunk.wire->width && chunk.offset == 0) {
			f << stringf("%s", id(chunk.wire->name).c_str());
		} else if (chunk.width == 1) {
			if (chunk.wire->upto)
				f << stringf("%s[%d]", id(chunk.wire->name).c_str(), (chunk.wire->width - chunk.offset - 1) + chunk.wire->start_offset);
			else
				f << stringf("%s[%d]", id(chunk.wire->name).c_str(), chunk.offset + chunk.wire->start_offset);
		} else {
			if (chunk.wire->upto)
				f << stringf("%s[%d:%d]", id(chunk.wire->name).c_str(),
						(chunk.wire->width - (chunk.offset + chunk.width - 1) - 1) + chunk.wire->start_offset,
						(chunk.wire->width - chunk.offset - 1) + chunk.wire->start_offset);
			else
				f << stringf("%s[%d:%d]", id(chunk.wire->name).c_str(),
						(chunk.offset + chunk.width - 1) + chunk.wire->start_offset,
						chunk.offset + chunk.wire->start_offset);
		}
	}
}

void dump_sigspec(std::ostream &f, const RTLIL::SigSpec &sig)
{
	if (GetSize(sig) == 0) {
		// See IEEE 1364-2005 Clause 5.1.14.
		f << "{0{1'b0}}";
		return;
	}
	if (sig.is_fully_const() && GetSize(sig) > 8192) {
		f << stringf("{ ");
		int i = 0;
		for (auto it = sig.bits().rbegin(); it != sig.bits().rend(); ++it) {
			dump_const(f, it->data, 1, 0);
			if (it != sig.bits().rend() - 1)
				f << stringf(", ");
			if (i++ % 20 == 19)
				f << stringf("\n");
		}
		f << stringf(" }");
		return;
	}
	if (sig.is_chunk()) {
		dump_sigchunk(f, sig.as_chunk());
	} else {
		f << stringf("{ ");
		int i = 0;
		for (auto it = sig.chunks().rbegin(); it != sig.chunks().rend(); ++it) {
			if (it != sig.chunks().rbegin())
				f << stringf(", ");
			if (i++ % 20 == 19)
				f << stringf("\n");
			dump_sigchunk(f, *it, true);
		}
		f << stringf(" }");
	}
}

void dump_attributes(std::ostream &f, std::string indent, dict<RTLIL::IdString, RTLIL::Const> &attributes, std::string term = "\n", bool modattr = false, bool regattr = false, bool as_comment = false)
{
	if (noattr)
		return;
	if (attr2comment)
		as_comment = true;
	for (auto it = attributes.begin(); it != attributes.end(); ++it) {
		if (it->first == ID::init && regattr) continue;
		f << stringf("%s" "%s %s", indent.c_str(), as_comment ? "/*" : "(*", id(it->first).c_str());
		f << stringf(" = ");
		if (modattr && (it->second == State::S0 || it->second == Const(0)))
			f << stringf(" 0 ");
		else if (modattr && (it->second == State::S1 || it->second == Const(1)))
			f << stringf(" 1 ");
		else
			dump_const(f, it->second, -1, 0, false, as_comment);
		f << stringf(" %s%s", as_comment ? "*/" : "*)", term.c_str());
	}
}

void dump_wire(std::ostream &f, std::string indent, RTLIL::Wire *wire)
{
	dump_attributes(f, indent, wire->attributes, "\n", /*modattr=*/false, /*regattr=*/reg_wires.count(wire->name));
#if 0
	if (wire->port_input && !wire->port_output)
		f << stringf("%s" "input %s", indent.c_str(), reg_wires.count(wire->name) ? "reg " : "");
	else if (!wire->port_input && wire->port_output)
		f << stringf("%s" "output %s", indent.c_str(), reg_wires.count(wire->name) ? "reg " : "");
	else if (wire->port_input && wire->port_output)
		f << stringf("%s" "inout %s", indent.c_str(), reg_wires.count(wire->name) ? "reg " : "");
	else
		f << stringf("%s" "%s ", indent.c_str(), reg_wires.count(wire->name) ? "reg" : "wire");
	if (wire->width != 1)
		f << stringf("[%d:%d] ", wire->width - 1 + wire->start_offset, wire->start_offset);
	f << stringf("%s;\n", id(wire->name).c_str());
#else
	// do not use Verilog-2k "output reg" syntax in Verilog export
	std::string range = "";
	if (wire->width != 1) {
		if (wire->upto)
			range = stringf(" [%d:%d]", wire->start_offset, wire->width - 1 + wire->start_offset);
		else
			range = stringf(" [%d:%d]", wire->width - 1 + wire->start_offset, wire->start_offset);
	}
	if (wire->port_input && !wire->port_output)
		f << stringf("%s" "input%s %s;\n", indent.c_str(), range.c_str(), id(wire->name).c_str());
	if (!wire->port_input && wire->port_output)
		f << stringf("%s" "output%s %s;\n", indent.c_str(), range.c_str(), id(wire->name).c_str());
	if (wire->port_input && wire->port_output)
		f << stringf("%s" "inout%s %s;\n", indent.c_str(), range.c_str(), id(wire->name).c_str());
	if (reg_wires.count(wire->name)) {
		f << stringf("%s" "reg%s %s", indent.c_str(), range.c_str(), id(wire->name).c_str());
		if (wire->attributes.count(ID::init)) {
			f << stringf(" = ");
			dump_const(f, wire->attributes.at(ID::init));
		}
		f << stringf(";\n");
	} else
		f << stringf("%s" "wire%s %s;\n", indent.c_str(), range.c_str(), id(wire->name).c_str());
#endif
}

void dump_memory(std::ostream &f, std::string indent, Mem &mem)
{
	std::string mem_id = id(mem.memid);

	dump_attributes(f, indent, mem.attributes);
	f << stringf("%s" "reg [%d:0] %s [%d:%d];\n", indent.c_str(), mem.width-1, mem_id.c_str(), mem.size+mem.start_offset-1, mem.start_offset);

	// for memory block make something like:
	//  reg [7:0] memid [3:0];
	//  initial begin
	//    memid[0] = ...
	//  end
	if (!mem.inits.empty())
	{
		if (extmem)
		{
			std::string extmem_filename = stringf("%s-%d.mem", extmem_prefix.c_str(), extmem_counter++);

			std::string extmem_filename_esc;
			for (auto c : extmem_filename)
			{
				if (c == '\n')
					extmem_filename_esc += "\\n";
				else if (c == '\t')
					extmem_filename_esc += "\\t";
				else if (c < 32)
					extmem_filename_esc += stringf("\\%03o", c);
				else if (c == '"')
					extmem_filename_esc += "\\\"";
				else if (c == '\\')
					extmem_filename_esc += "\\\\";
				else
					extmem_filename_esc += c;
			}
			f << stringf("%s" "initial $readmemb(\"%s\", %s);\n", indent.c_str(), extmem_filename_esc.c_str(), mem_id.c_str());

			std::ofstream extmem_f(extmem_filename, std::ofstream::trunc);
			if (extmem_f.fail())
				log_error("Can't open file `%s' for writing: %s\n", extmem_filename.c_str(), strerror(errno));
			else
			{
				Const data = mem.get_init_data();
				for (int i=0; i<mem.size; i++)
				{
					RTLIL::Const element = data.extract(i*mem.width, mem.width);
					for (int j=0; j<element.size(); j++)
					{
						switch (element[element.size()-j-1])
						{
							case State::S0: extmem_f << '0'; break;
							case State::S1: extmem_f << '1'; break;
							case State::Sx: extmem_f << 'x'; break;
							case State::Sz: extmem_f << 'z'; break;
							case State::Sa: extmem_f << '_'; break;
							case State::Sm: log_error("Found marker state in final netlist.");
						}
					}
					extmem_f << '\n';
				}
			}
		}
		else
		{
			f << stringf("%s" "initial begin\n", indent.c_str());
			for (auto &init : mem.inits) {
				int words = GetSize(init.data) / mem.width;
				int start = init.addr.as_int();
				for (int i=0; i<words; i++)
				{
					for (int j = 0; j < mem.width; j++)
					{
						if (init.en[j] != State::S1)
							continue;

						int start_j = j, width = 1;

						while (j+1 < mem.width && init.en[j+1] == State::S1)
							j++, width++;

						if (width == mem.width) {
							f << stringf("%s" "  %s[%d] = ", indent.c_str(), mem_id.c_str(), i + start);
						} else {
							f << stringf("%s" "  %s[%d][%d:%d] = ", indent.c_str(), mem_id.c_str(), i + start, j, start_j);
						}
						dump_const(f, init.data.extract(i*mem.width+start_j, width));
						f << stringf(";\n");
					}
				}
			}
			f << stringf("%s" "end\n", indent.c_str());
		}
	}

	// create a map : "edge clk" -> expressions within that clock domain
	dict<std::string, std::vector<std::string>> clk_to_lof_body;
	dict<std::string, std::string> clk_to_arst_cond;
	dict<std::string, std::vector<std::string>> clk_to_arst_body;
	clk_to_lof_body[""] = std::vector<std::string>();
	std::string clk_domain_str;
	// create a list of reg declarations
	std::vector<std::string> lof_reg_declarations;

	// read ports
	for (auto &port : mem.rd_ports)
	{
		if (port.clk_enable)
		{
			{
				std::ostringstream os;
				dump_sigspec(os, port.clk);
				clk_domain_str = stringf("%sedge %s", port.clk_polarity ? "pos" : "neg", os.str().c_str());
				if (port.arst != State::S0) {
					std::ostringstream os2;
					dump_sigspec(os2, port.arst);
					clk_domain_str += stringf(", posedge %s", os2.str().c_str());
					clk_to_arst_cond[clk_domain_str] = os2.str();
				}
			}

			// Decide how to represent the transparency; same idea as Mem::extract_rdff.
			bool trans_use_addr = true;
			for (auto bit : port.transparency_mask)
				if (!bit)
					trans_use_addr = false;

			if (GetSize(mem.wr_ports) == 0)
				trans_use_addr = false;

			if (port.en != State::S1 || port.srst != State::S0 || port.arst != State::S0 || !port.init_value.is_fully_undef())
				trans_use_addr = false;

			if (!trans_use_addr)
			{
				// for clocked read ports make something like:
				//   reg [..] temp_id;
				//   always @(posedge clk)
				//      if (rd_en) temp_id <= array_reg[r_addr];
				//   assign r_data = temp_id;
				std::string temp_id = next_auto_id();
				lof_reg_declarations.push_back( stringf("reg [%d:0] %s;\n", port.data.size() - 1, temp_id.c_str()) );

				bool has_indent = false;

				if (port.arst != State::S0) {
					std::ostringstream os;
					os << stringf("%s <= ", temp_id.c_str());
					dump_sigspec(os, port.arst_value);
					os << ";\n";
					clk_to_arst_body[clk_domain_str].push_back(os.str());
				}

				if (port.srst != State::S0 && !port.ce_over_srst) {
					std::ostringstream os;
					os << stringf("if (");
					dump_sigspec(os, port.srst);
					os << stringf(")\n");
					clk_to_lof_body[clk_domain_str].push_back(os.str());
					std::ostringstream os2;
					os2 << stringf("%s" "%s <= ", indent.c_str(), temp_id.c_str());
					dump_sigspec(os2, port.srst_value);
					os2 << ";\n";
					clk_to_lof_body[clk_domain_str].push_back(os2.str());
					std::ostringstream os3;
					if (port.en == State::S1) {
						os3 << "else begin\n";
					} else {
						os3 << "else if (";
						dump_sigspec(os3, port.en);
						os3 << ") begin\n";
					}
					clk_to_lof_body[clk_domain_str].push_back(os3.str());
					has_indent = true;
				} else if (port.en != State::S1) {
					std::ostringstream os;
					os << stringf("if (");
					dump_sigspec(os, port.en);
					os << stringf(") begin\n");
					clk_to_lof_body[clk_domain_str].push_back(os.str());
					has_indent = true;
				}

				for (int sub = 0; sub < (1 << port.wide_log2); sub++)
				{
					SigSpec addr = port.sub_addr(sub);
					std::ostringstream os;
					if (has_indent)
						os << indent;
					os << temp_id;
					if (port.wide_log2)
						os << stringf("[%d:%d]", (sub + 1) * mem.width - 1, sub * mem.width);
					os << stringf(" <= %s[", mem_id.c_str());
					dump_sigspec(os, addr);
					os << stringf("];\n");
					clk_to_lof_body[clk_domain_str].push_back(os.str());
				}

				for (int i = 0; i < GetSize(mem.wr_ports); i++) {
					auto &wport = mem.wr_ports[i];
					if (!port.transparency_mask[i] && !port.collision_x_mask[i])
						continue;
					int min_wide_log2 = std::min(port.wide_log2, wport.wide_log2);
					int max_wide_log2 = std::max(port.wide_log2, wport.wide_log2);
					bool wide_write = wport.wide_log2 > port.wide_log2;
					for (int sub = 0; sub < (1 << max_wide_log2); sub += (1 << min_wide_log2)) {
						SigSpec raddr = port.addr;
						SigSpec waddr = wport.addr;
						if (wide_write)
							waddr = wport.sub_addr(sub);
						else
							raddr = port.sub_addr(sub);
						int pos = 0;
						int ewidth = mem.width << min_wide_log2;
						int wsub = wide_write ? sub : 0;
						int rsub = wide_write ? 0 : sub;
						while (pos < ewidth) {
							int epos = pos;
							while (epos < ewidth && wport.en[epos + wsub * mem.width] == wport.en[pos + wsub * mem.width])
								epos++;

							std::ostringstream os;
							if (has_indent)
								os << indent;
							os << "if (";
							dump_sigspec(os, wport.en[pos + wsub * mem.width]);
							if (raddr != waddr) {
								os << " && ";
								dump_sigspec(os, raddr);
								os << " == ";
								dump_sigspec(os, waddr);
							}
							os << ")\n";
							clk_to_lof_body[clk_domain_str].push_back(os.str());

							std::ostringstream os2;
							if (has_indent)
								os2 << indent;
							os2 << indent;
							os2 << temp_id;
							if (epos-pos != GetSize(port.data))
								os2 << stringf("[%d:%d]", rsub * mem.width + epos-1, rsub * mem.width + pos);
							os2 << " <= ";
							if (port.transparency_mask[i])
								dump_sigspec(os2, wport.data.extract(wsub * mem.width + pos, epos-pos));
							else
								dump_sigspec(os2, Const(State::Sx, epos - pos));
							os2 << ";\n";
							clk_to_lof_body[clk_domain_str].push_back(os2.str());

							pos = epos;
						}
					}
				}

				if (port.srst != State::S0 && port.ce_over_srst)
				{
					std::ostringstream os;
					if (has_indent)
						os << indent;
					os << stringf("if (");
					dump_sigspec(os, port.srst);
					os << stringf(")\n");
					clk_to_lof_body[clk_domain_str].push_back(os.str());
					std::ostringstream os2;
					if (has_indent)
						os2 << indent;
					os2 << stringf("%s" "%s <= ", indent.c_str(), temp_id.c_str());
					dump_sigspec(os2, port.srst_value);
					os2 << ";\n";
					clk_to_lof_body[clk_domain_str].push_back(os2.str());
				}

				if (has_indent)
					clk_to_lof_body[clk_domain_str].push_back("end\n");

				if (!port.init_value.is_fully_undef())
				{
					std::ostringstream os;
					dump_sigspec(os, port.init_value);
					std::string line = stringf("initial %s = %s;\n", temp_id.c_str(), os.str().c_str());
					clk_to_lof_body[""].push_back(line);
				}

				{
					std::ostringstream os;
					dump_sigspec(os, port.data);
					std::string line = stringf("assign %s = %s;\n", os.str().c_str(), temp_id.c_str());
					clk_to_lof_body[""].push_back(line);
				}
			}
			else
			{
				// for rd-transparent read-ports make something like:
				//   reg [..] temp_id;
				//   always @(posedge clk)
				//     temp_id <= r_addr;
				//   assign r_data = array_reg[temp_id];
				std::string temp_id = next_auto_id();
				lof_reg_declarations.push_back( stringf("reg [%d:0] %s;\n", port.addr.size() - 1 - port.wide_log2, temp_id.c_str()) );
				{
					std::ostringstream os;
					dump_sigspec(os, port.addr.extract_end(port.wide_log2));
					std::string line = stringf("%s <= %s;\n", temp_id.c_str(), os.str().c_str());
					clk_to_lof_body[clk_domain_str].push_back(line);
				}
				for (int sub = 0; sub < (1 << port.wide_log2); sub++)
				{
					std::ostringstream os;
					os << "assign ";
					dump_sigspec(os, port.data.extract(sub * mem.width, mem.width));
					os << stringf(" = %s[", mem_id.c_str());;
					if (port.wide_log2) {
						Const addr_lo;
						for (int i = 0; i < port.wide_log2; i++)
							addr_lo.bits().push_back(State(sub >> i & 1));
						os << "{";
						os << temp_id;
						os << ", ";
						dump_const(os, addr_lo);
						os << "}";
					} else {
						os << temp_id;
					}
					os << "];\n";
					clk_to_lof_body[""].push_back(os.str());
				}
			}
		} else {
			// for non-clocked read-ports make something like:
			//   assign r_data = array_reg[r_addr];
			for (int sub = 0; sub < (1 << port.wide_log2); sub++)
			{
				SigSpec addr = port.sub_addr(sub);

				std::ostringstream os, os2;
				dump_sigspec(os, port.data.extract(sub * mem.width, mem.width));
				dump_sigspec(os2, addr);
				std::string line = stringf("assign %s = %s[%s];\n", os.str().c_str(), mem_id.c_str(), os2.str().c_str());
				clk_to_lof_body[""].push_back(line);
			}
		}
	}

	// Write ports.  Those are messy because we try to preserve priority, as much as we can:
	//
	// 1. We split all ports into several disjoint processes.
	// 2. If a port has priority over another port, the two ports need to share
	//    a process, so that priority can be reconstructed on the other end.
	// 3. We want each process to be as small as possible, to avoid extra
	//    priorities inferred on the other end.
	pool<int> wr_ports_done;
	for (int ridx = 0; ridx < GetSize(mem.wr_ports); ridx++)
	{
		if (wr_ports_done.count(ridx))
			continue;

		auto &root = mem.wr_ports[ridx];

		// Start from a root.
		pool<int> wr_ports_now;
		wr_ports_now.insert(ridx);

		// Transitively fill list of ports in this process by following priority edges.
		while (true)
		{
			bool changed = false;

			for (int i = 0; i < GetSize(mem.wr_ports); i++)
			for (int j = 0; j < i; j++)
			if (mem.wr_ports[i].priority_mask[j])
			{
				if (wr_ports_now.count(i) && !wr_ports_now.count(j)) {
					wr_ports_now.insert(j);
					changed = true;
				}
				if (!wr_ports_now.count(i) && wr_ports_now.count(j)) {
					wr_ports_now.insert(i);
					changed = true;
				}
			}

			if (!changed)
				break;
		}

		if (root.clk_enable) {
			f << stringf("%s" "always%s @(%sedge ", indent.c_str(), systemverilog ? "_ff" : "", root.clk_polarity ? "pos" : "neg");
			dump_sigspec(f, root.clk);
			f << ") begin\n";
		} else {
			f << stringf("%s" "always%s begin\n", indent.c_str(), systemverilog ? "_latch" : " @*");
		}

		for (int pidx = 0; pidx < GetSize(mem.wr_ports); pidx++)
		{
			if (!wr_ports_now.count(pidx))
				continue;
			wr_ports_done.insert(pidx);

			auto &port = mem.wr_ports[pidx];
			log_assert(port.clk_enable == root.clk_enable);
			if (port.clk_enable) {
				log_assert(port.clk == root.clk);
				log_assert(port.clk_polarity == root.clk_polarity);
			}

			//   make something like:
			//   always @(posedge clk)
			//      if (wr_en_bit) memid[w_addr][??] <= w_data[??];
			//   ...
			for (int sub = 0; sub < (1 << port.wide_log2); sub++)
			{
				SigSpec addr = port.sub_addr(sub);
				for (int i = 0; i < mem.width; i++)
				{
					int start_i = i, width = 1;
					SigBit wen_bit = port.en[sub * mem.width + i];

					while (i+1 < mem.width && active_sigmap(port.en[sub * mem.width + i+1]) == active_sigmap(wen_bit))
						i++, width++;

					if (wen_bit == State::S0)
						continue;

					f << stringf("%s%s", indent.c_str(), indent.c_str());
					if (wen_bit != State::S1)
					{
						f << stringf("if (");
						dump_sigspec(f, wen_bit);
						f << stringf(")\n");
						f << stringf("%s%s%s", indent.c_str(), indent.c_str(), indent.c_str());
					}
					f << stringf("%s[", mem_id.c_str());
					dump_sigspec(f, addr);
					if (width == GetSize(port.en))
						f << stringf("] <= ");
					else
						f << stringf("][%d:%d] <= ", i, start_i);
					dump_sigspec(f, port.data.extract(sub * mem.width + start_i, width));
					f << stringf(";\n");
				}
			}
		}

		f << stringf("%s" "end\n", indent.c_str());
	}
	// Output Verilog that looks something like this:
	// reg [..] _3_;
	// always @(posedge CLK2) begin
	//   _3_ <= memory[D1ADDR];
	//   if (A1EN)
	//     memory[A1ADDR] <= A1DATA;
	//   if (A2EN)
	//     memory[A2ADDR] <= A2DATA;
	//   ...
	// end
	// always @(negedge CLK1) begin
	//   if (C1EN)
	//     memory[C1ADDR] <= C1DATA;
	// end
	// ...
	// assign D1DATA = _3_;
	// assign D2DATA <= memory[D2ADDR];

	// the reg ... definitions
	for(auto &reg : lof_reg_declarations)
	{
		f << stringf("%s" "%s", indent.c_str(), reg.c_str());
	}
	// the block of expressions by clock domain
	for(auto &pair : clk_to_lof_body)
	{
		std::string clk_domain = pair.first;
		std::vector<std::string> lof_lines = pair.second;
		if( clk_domain != "")
		{
			f << stringf("%s" "always%s @(%s) begin\n", indent.c_str(), systemverilog ? "_ff" : "", clk_domain.c_str());
			bool has_arst = clk_to_arst_cond.count(clk_domain) != 0;
			if (has_arst) {
				f << stringf("%s%s" "if (%s) begin\n", indent.c_str(), indent.c_str(), clk_to_arst_cond[clk_domain].c_str());
				for(auto &line : clk_to_arst_body[clk_domain])
					f << stringf("%s%s%s" "%s", indent.c_str(), indent.c_str(), indent.c_str(), line.c_str());
				f << stringf("%s%s" "end else begin\n", indent.c_str(), indent.c_str());
				for(auto &line : lof_lines)
					f << stringf("%s%s%s" "%s", indent.c_str(), indent.c_str(), indent.c_str(), line.c_str());
				f << stringf("%s%s" "end\n", indent.c_str(), indent.c_str());
			} else {
				for(auto &line : lof_lines)
					f << stringf("%s%s" "%s", indent.c_str(), indent.c_str(), line.c_str());
			}
			f << stringf("%s" "end\n", indent.c_str());
		}
		else
		{
			// the non-clocked assignments
			for(auto &line : lof_lines)
				f << stringf("%s" "%s", indent.c_str(), line.c_str());
		}
	}
}

void dump_cell_expr_port(std::ostream &f, RTLIL::Cell *cell, std::string port, bool gen_signed = true)
{
	if (gen_signed && cell->parameters.count("\\" + port + "_SIGNED") > 0 && cell->parameters["\\" + port + "_SIGNED"].as_bool()) {
		f << stringf("$signed(");
		dump_sigspec(f, cell->getPort("\\" + port));
		f << stringf(")");
	} else
		dump_sigspec(f, cell->getPort("\\" + port));
}

std::string cellname(RTLIL::Cell *cell)
{
	if (!norename && cell->name[0] == '$' && RTLIL::builtin_ff_cell_types().count(cell->type) && cell->hasPort(ID::Q) && !cell->type.in(ID($ff), ID($_FF_)))
	{
		RTLIL::SigSpec sig = cell->getPort(ID::Q);
		if (GetSize(sig) != 1 || sig.is_fully_const())
			goto no_special_reg_name;

		RTLIL::Wire *wire = sig[0].wire;

		if (wire->name[0] != '\\')
			goto no_special_reg_name;

		std::string cell_name = wire->name.str();

		size_t pos = cell_name.find('[');
		if (pos != std::string::npos)
			cell_name = cell_name.substr(0, pos) + "_reg" + cell_name.substr(pos);
		else
			cell_name = cell_name + "_reg";

		if (wire->width != 1)
			cell_name += stringf("[%d]", wire->start_offset + sig[0].offset);

		if (active_module && active_module->count_id(cell_name) > 0)
				goto no_special_reg_name;

		return id(cell_name);
	}
	else
	{
no_special_reg_name:
		return id(cell->name).c_str();
	}
}

void dump_cell_expr_uniop(std::ostream &f, std::string indent, RTLIL::Cell *cell, std::string op)
{
	f << stringf("%s" "assign ", indent.c_str());
	dump_sigspec(f, cell->getPort(ID::Y));
	f << stringf(" = %s ", op.c_str());
	dump_attributes(f, "", cell->attributes, " ");
	dump_cell_expr_port(f, cell, "A", true);
	f << stringf(";\n");
}

void dump_cell_expr_binop(std::ostream &f, std::string indent, RTLIL::Cell *cell, std::string op)
{
	f << stringf("%s" "assign ", indent.c_str());
	dump_sigspec(f, cell->getPort(ID::Y));
	f << stringf(" = ");
	dump_cell_expr_port(f, cell, "A", true);
	f << stringf(" %s ", op.c_str());
	dump_attributes(f, "", cell->attributes, " ");
	dump_cell_expr_port(f, cell, "B", true);
	f << stringf(";\n");
}

void dump_cell_expr_print(std::ostream &f, std::string indent, const RTLIL::Cell *cell)
{
	Fmt fmt;
	fmt.parse_rtlil(cell);
	std::vector<VerilogFmtArg> args = fmt.emit_verilog();

	f << stringf("%s" "$write(", indent.c_str());
	bool first = true;
	for (auto &arg : args) {
		if (first) {
			first = false;
		} else {
			f << ", ";
		}
		switch (arg.type) {
			case VerilogFmtArg::STRING:
				dump_const(f, RTLIL::Const(arg.str));
				break;
			case VerilogFmtArg::INTEGER:
				f << (arg.signed_ ? "$signed(" : "$unsigned(");
				dump_sigspec(f, arg.sig);
				f << ")";
				break;
			case VerilogFmtArg::TIME:
				if (arg.realtime)
					f << "$realtime";
				else
					f << "$time";
				break;
			default: log_abort();
		}
	}
	f << stringf(");\n");
}

void dump_cell_expr_check(std::ostream &f, std::string indent, const RTLIL::Cell *cell)
{
	std::string flavor = cell->getParam(ID(FLAVOR)).decode_string();
	if (flavor == "assert")
		f << stringf("%s" "assert (", indent.c_str());
	else if (flavor == "assume")
		f << stringf("%s" "assume (", indent.c_str());
	else if (flavor == "live")
		f << stringf("%s" "assert (eventually ", indent.c_str());
	else if (flavor == "fair")
		f << stringf("%s" "assume (eventually ", indent.c_str());
	else if (flavor == "cover")
		f << stringf("%s" "cover (", indent.c_str());
	dump_sigspec(f, cell->getPort(ID::A));
	f << stringf(");\n");
}

bool dump_cell_expr(std::ostream &f, std::string indent, RTLIL::Cell *cell)
{
	if (cell->type == ID($_NOT_)) {
		f << stringf("%s" "assign ", indent.c_str());
		dump_sigspec(f, cell->getPort(ID::Y));
		f << stringf(" = ");
		f << stringf("~");
		dump_attributes(f, "", cell->attributes, " ");
		dump_cell_expr_port(f, cell, "A", false);
		f << stringf(";\n");
		return true;
	}

	if (cell->type == ID($_BUF_)) {
		f << stringf("%s" "assign ", indent.c_str());
		dump_sigspec(f, cell->getPort(ID::Y));
		f << stringf(" = ");
		dump_cell_expr_port(f, cell, "A", false);
		f << stringf(";\n");
		return true;
	}

	if (cell->type.in(ID($_AND_), ID($_NAND_), ID($_OR_), ID($_NOR_), ID($_XOR_), ID($_XNOR_), ID($_ANDNOT_), ID($_ORNOT_))) {
		f << stringf("%s" "assign ", indent.c_str());
		dump_sigspec(f, cell->getPort(ID::Y));
		f << stringf(" = ");
		if (cell->type.in(ID($_NAND_), ID($_NOR_), ID($_XNOR_)))
			f << stringf("~(");
		dump_cell_expr_port(f, cell, "A", false);
		f << stringf(" ");
		if (cell->type.in(ID($_AND_), ID($_NAND_), ID($_ANDNOT_)))
			f << stringf("&");
		if (cell->type.in(ID($_OR_), ID($_NOR_), ID($_ORNOT_)))
			f << stringf("|");
		if (cell->type.in(ID($_XOR_), ID($_XNOR_)))
			f << stringf("^");
		dump_attributes(f, "", cell->attributes, " ");
		f << stringf(" ");
		if (cell->type.in(ID($_ANDNOT_), ID($_ORNOT_)))
			f << stringf("~(");
		dump_cell_expr_port(f, cell, "B", false);
		if (cell->type.in(ID($_NAND_), ID($_NOR_), ID($_XNOR_), ID($_ANDNOT_), ID($_ORNOT_)))
			f << stringf(")");
		f << stringf(";\n");
		return true;
	}

	if (cell->type == ID($_MUX_)) {
		f << stringf("%s" "assign ", indent.c_str());
		dump_sigspec(f, cell->getPort(ID::Y));
		f << stringf(" = ");
		dump_cell_expr_port(f, cell, "S", false);
		f << stringf(" ? ");
		dump_attributes(f, "", cell->attributes, " ");
		dump_cell_expr_port(f, cell, "B", false);
		f << stringf(" : ");
		dump_cell_expr_port(f, cell, "A", false);
		f << stringf(";\n");
		return true;
	}

	if (cell->type == ID($_NMUX_)) {
		f << stringf("%s" "assign ", indent.c_str());
		dump_sigspec(f, cell->getPort(ID::Y));
		f << stringf(" = !(");
		dump_cell_expr_port(f, cell, "S", false);
		f << stringf(" ? ");
		dump_attributes(f, "", cell->attributes, " ");
		dump_cell_expr_port(f, cell, "B", false);
		f << stringf(" : ");
		dump_cell_expr_port(f, cell, "A", false);
		f << stringf(");\n");
		return true;
	}

	if (cell->type.in(ID($_AOI3_), ID($_OAI3_))) {
		f << stringf("%s" "assign ", indent.c_str());
		dump_sigspec(f, cell->getPort(ID::Y));
		f << stringf(" = ~((");
		dump_cell_expr_port(f, cell, "A", false);
		f << stringf(cell->type == ID($_AOI3_) ? " & " : " | ");
		dump_cell_expr_port(f, cell, "B", false);
		f << stringf(cell->type == ID($_AOI3_) ? ") |" : ") &");
		dump_attributes(f, "", cell->attributes, " ");
		f << stringf(" ");
		dump_cell_expr_port(f, cell, "C", false);
		f << stringf(");\n");
		return true;
	}

	if (cell->type.in(ID($_AOI4_), ID($_OAI4_))) {
		f << stringf("%s" "assign ", indent.c_str());
		dump_sigspec(f, cell->getPort(ID::Y));
		f << stringf(" = ~((");
		dump_cell_expr_port(f, cell, "A", false);
		f << stringf(cell->type == ID($_AOI4_) ? " & " : " | ");
		dump_cell_expr_port(f, cell, "B", false);
		f << stringf(cell->type == ID($_AOI4_) ? ") |" : ") &");
		dump_attributes(f, "", cell->attributes, " ");
		f << stringf(" (");
		dump_cell_expr_port(f, cell, "C", false);
		f << stringf(cell->type == ID($_AOI4_) ? " & " : " | ");
		dump_cell_expr_port(f, cell, "D", false);
		f << stringf("));\n");
		return true;
	}

#define HANDLE_UNIOP(_type, _operator) \
	if (cell->type ==_type) { dump_cell_expr_uniop(f, indent, cell, _operator); return true; }
#define HANDLE_BINOP(_type, _operator) \
	if (cell->type ==_type) { dump_cell_expr_binop(f, indent, cell, _operator); return true; }

	HANDLE_UNIOP(ID($not), "~")
	HANDLE_UNIOP(ID($pos), "+")
	HANDLE_UNIOP(ID($neg), "-")

	HANDLE_BINOP(ID($and),  "&")
	HANDLE_BINOP(ID($or),   "|")
	HANDLE_BINOP(ID($xor),  "^")
	HANDLE_BINOP(ID($xnor), "~^")

	HANDLE_UNIOP(ID($reduce_and),  "&")
	HANDLE_UNIOP(ID($reduce_or),   "|")
	HANDLE_UNIOP(ID($reduce_xor),  "^")
	HANDLE_UNIOP(ID($reduce_xnor), "~^")
	HANDLE_UNIOP(ID($reduce_bool), "|")

	HANDLE_BINOP(ID($shl),  "<<")
	HANDLE_BINOP(ID($shr),  ">>")
	HANDLE_BINOP(ID($sshl), "<<<")
	HANDLE_BINOP(ID($sshr), ">>>")

	HANDLE_BINOP(ID($lt),  "<")
	HANDLE_BINOP(ID($le),  "<=")
	HANDLE_BINOP(ID($eq),  "==")
	HANDLE_BINOP(ID($ne),  "!=")
	HANDLE_BINOP(ID($eqx), "===")
	HANDLE_BINOP(ID($nex), "!==")
	HANDLE_BINOP(ID($ge),  ">=")
	HANDLE_BINOP(ID($gt),  ">")

	HANDLE_BINOP(ID($add), "+")
	HANDLE_BINOP(ID($sub), "-")
	HANDLE_BINOP(ID($mul), "*")
	HANDLE_BINOP(ID($div), "/")
	HANDLE_BINOP(ID($mod), "%")
	HANDLE_BINOP(ID($pow), "**")

	HANDLE_UNIOP(ID($logic_not), "!")
	HANDLE_BINOP(ID($logic_and), "&&")
	HANDLE_BINOP(ID($logic_or),  "||")

#undef HANDLE_UNIOP
#undef HANDLE_BINOP

	if (cell->type == ID($divfloor))
	{
		// wire [MAXLEN+1:0] _0_, _1_, _2_;
		// assign _0_ = $signed(A);
		// assign _1_ = $signed(B);
		// assign _2_ = (A[-1] == B[-1]) || A == 0 ? _0_ : $signed(_0_ - (B[-1] ? _1_ + 1 : _1_ - 1));
		// assign Y = $signed(_2_) / $signed(_1_);

		if (cell->getParam(ID::A_SIGNED).as_bool() && cell->getParam(ID::B_SIGNED).as_bool()) {
			SigSpec sig_a = cell->getPort(ID::A);
			SigSpec sig_b = cell->getPort(ID::B);

			std::string buf_a = next_auto_id();
			std::string buf_b = next_auto_id();
			std::string buf_num = next_auto_id();
			int size_a = GetSize(sig_a);
			int size_b = GetSize(sig_b);
			int size_y = GetSize(cell->getPort(ID::Y));
			int size_max = std::max(size_a, std::max(size_b, size_y));

			// intentionally one wider than maximum width
			f << stringf("%s" "wire [%d:0] %s, %s, %s;\n", indent.c_str(), size_max, buf_a.c_str(), buf_b.c_str(), buf_num.c_str());
			f << stringf("%s" "assign %s = ", indent.c_str(), buf_a.c_str());
			dump_cell_expr_port(f, cell, "A", true);
			f << stringf(";\n");
			f << stringf("%s" "assign %s = ", indent.c_str(), buf_b.c_str());
			dump_cell_expr_port(f, cell, "B", true);
			f << stringf(";\n");

			f << stringf("%s" "assign %s = ", indent.c_str(), buf_num.c_str());
			f << stringf("(");
			dump_sigspec(f, sig_a.extract(sig_a.size()-1));
			f << stringf(" == ");
			dump_sigspec(f, sig_b.extract(sig_b.size()-1));
			f << stringf(") || ");
			dump_sigspec(f, sig_a);
			f << stringf(" == 0 ? %s : ", buf_a.c_str());
			f << stringf("$signed(%s - (", buf_a.c_str());
			dump_sigspec(f, sig_b.extract(sig_b.size()-1));
			f << stringf(" ? %s + 1 : %s - 1));\n", buf_b.c_str(), buf_b.c_str());


			f << stringf("%s" "assign ", indent.c_str());
			dump_sigspec(f, cell->getPort(ID::Y));
			f << stringf(" = $signed(%s) / ", buf_num.c_str());
			dump_attributes(f, "", cell->attributes, " ");
			f << stringf("$signed(%s);\n", buf_b.c_str());
			return true;
		} else {
			// same as truncating division
			dump_cell_expr_binop(f, indent, cell, "/");
			return true;
		}
	}

	if (cell->type == ID($modfloor))
	{
		// wire truncated = $signed(A) % $signed(B);
		// assign Y = (A[-1] == B[-1]) || truncated == 0 ? $signed(truncated) : $signed(B) + $signed(truncated);

		if (cell->getParam(ID::A_SIGNED).as_bool() && cell->getParam(ID::B_SIGNED).as_bool()) {
			SigSpec sig_a = cell->getPort(ID::A);
			SigSpec sig_b = cell->getPort(ID::B);

			std::string temp_id = next_auto_id();
			f << stringf("%s" "wire [%d:0] %s = ", indent.c_str(), GetSize(cell->getPort(ID::A))-1, temp_id.c_str());
			dump_cell_expr_port(f, cell, "A", true);
			f << stringf(" %% ");
			dump_attributes(f, "", cell->attributes, " ");
			dump_cell_expr_port(f, cell, "B", true);
			f << stringf(";\n");

			f << stringf("%s" "assign ", indent.c_str());
			dump_sigspec(f, cell->getPort(ID::Y));
			f << stringf(" = (");
			dump_sigspec(f, sig_a.extract(sig_a.size()-1));
			f << stringf(" == ");
			dump_sigspec(f, sig_b.extract(sig_b.size()-1));
			f << stringf(") || %s == 0 ? $signed(%s) : ", temp_id.c_str(), temp_id.c_str());
			dump_cell_expr_port(f, cell, "B", true);
			f << stringf(" + $signed(%s);\n", temp_id.c_str());
			return true;
		} else {
			// same as truncating modulo
			dump_cell_expr_binop(f, indent, cell, "%");
			return true;
		}
	}

	if (cell->type == ID($shift))
	{
		f << stringf("%s" "assign ", indent.c_str());
		dump_sigspec(f, cell->getPort(ID::Y));
		f << stringf(" = ");
		if (cell->getParam(ID::B_SIGNED).as_bool())
		{
			dump_cell_expr_port(f, cell, "B", true);
			f << stringf(" < 0 ? ");
			dump_cell_expr_port(f, cell, "A", true);
			f << stringf(" << - ");
			dump_sigspec(f, cell->getPort(ID::B));
			f << stringf(" : ");
			dump_cell_expr_port(f, cell, "A", true);
			f << stringf(" >> ");
			dump_sigspec(f, cell->getPort(ID::B));
		}
		else
		{
			dump_cell_expr_port(f, cell, "A", true);
			f << stringf(" >> ");
			dump_sigspec(f, cell->getPort(ID::B));
		}
		f << stringf(";\n");
		return true;
	}

	if (cell->type == ID($shiftx))
	{
		std::string temp_id = next_auto_id();
		f << stringf("%s" "wire [%d:0] %s = ", indent.c_str(), GetSize(cell->getPort(ID::A))-1, temp_id.c_str());
		dump_sigspec(f, cell->getPort(ID::A));
		f << stringf(";\n");

		f << stringf("%s" "assign ", indent.c_str());
		dump_sigspec(f, cell->getPort(ID::Y));
		f << stringf(" = %s[", temp_id.c_str());
		if (cell->getParam(ID::B_SIGNED).as_bool())
			f << stringf("$signed(");
		dump_sigspec(f, cell->getPort(ID::B));
		if (cell->getParam(ID::B_SIGNED).as_bool())
			f << stringf(")");
		f << stringf(" +: %d", cell->getParam(ID::Y_WIDTH).as_int());
		f << stringf("];\n");
		return true;
	}

	if (cell->type == ID($mux))
	{
		f << stringf("%s" "assign ", indent.c_str());
		dump_sigspec(f, cell->getPort(ID::Y));
		f << stringf(" = ");
		dump_sigspec(f, cell->getPort(ID::S));
		f << stringf(" ? ");
		dump_attributes(f, "", cell->attributes, " ");
		dump_sigspec(f, cell->getPort(ID::B));
		f << stringf(" : ");
		dump_sigspec(f, cell->getPort(ID::A));
		f << stringf(";\n");
		return true;
	}

	if (cell->type == ID($pmux))
	{
		int width = cell->parameters[ID::WIDTH].as_int();
		int s_width = cell->getPort(ID::S).size();
		std::string func_name = cellname(cell);

		f << stringf("%s" "function [%d:0] %s;\n", indent.c_str(), width-1, func_name.c_str());
		f << stringf("%s" "  input [%d:0] a;\n", indent.c_str(), width-1);
		f << stringf("%s" "  input [%d:0] b;\n", indent.c_str(), s_width*width-1);
		f << stringf("%s" "  input [%d:0] s;\n", indent.c_str(), s_width-1);

		dump_attributes(f, indent + "  ", cell->attributes);
		if (noparallelcase)
			f << stringf("%s" "  case (s)\n", indent.c_str());
		else {
			if (!noattr)
				f << stringf("%s" "  (* parallel_case *)\n", indent.c_str());
			f << stringf("%s" "  casez (s)", indent.c_str());
			f << stringf(noattr ? " // synopsys parallel_case\n" : "\n");
		}

		for (int i = 0; i < s_width; i++)
		{
			f << stringf("%s" "    %d'b", indent.c_str(), s_width);

			for (int j = s_width-1; j >= 0; j--)
				f << stringf("%c", j == i ? '1' : noparallelcase ? '0' : '?');

			f << stringf(":\n");
			f << stringf("%s" "      %s = b[%d:%d];\n", indent.c_str(), func_name.c_str(), (i+1)*width-1, i*width);
		}

		if (noparallelcase) {
			f << stringf("%s" "    %d'b", indent.c_str(), s_width);
			for (int j = s_width-1; j >= 0; j--)
				f << '0';
			f << stringf(":\n");
		} else
			f << stringf("%s" "    default:\n", indent.c_str());
		f << stringf("%s" "      %s = a;\n", indent.c_str(), func_name.c_str());
		if (noparallelcase) {
			f << stringf("%s" "    default:\n", indent.c_str());
			f << stringf("%s" "      %s = %d'bx;\n", indent.c_str(), func_name.c_str(), width);
		}

		f << stringf("%s" "  endcase\n", indent.c_str());
		f << stringf("%s" "endfunction\n", indent.c_str());

		f << stringf("%s" "assign ", indent.c_str());
		dump_sigspec(f, cell->getPort(ID::Y));
		f << stringf(" = %s(", func_name.c_str());
		dump_sigspec(f, cell->getPort(ID::A));
		f << stringf(", ");
		dump_sigspec(f, cell->getPort(ID::B));
		f << stringf(", ");
		dump_sigspec(f, cell->getPort(ID::S));
		f << stringf(");\n");
		return true;
	}

	if (cell->type == ID($tribuf))
	{
		f << stringf("%s" "assign ", indent.c_str());
		dump_sigspec(f, cell->getPort(ID::Y));
		f << stringf(" = ");
		dump_sigspec(f, cell->getPort(ID::EN));
		f << stringf(" ? ");
		dump_sigspec(f, cell->getPort(ID::A));
		f << stringf(" : %d'bz;\n", cell->parameters.at(ID::WIDTH).as_int());
		return true;
	}

	if (cell->type == ID($slice))
	{
		f << stringf("%s" "assign ", indent.c_str());
		dump_sigspec(f, cell->getPort(ID::Y));
		f << stringf(" = ");
		dump_sigspec(f, cell->getPort(ID::A));
		f << stringf(" >> %d;\n", cell->parameters.at(ID::OFFSET).as_int());
		return true;
	}

	if (cell->type == ID($concat))
	{
		f << stringf("%s" "assign ", indent.c_str());
		dump_sigspec(f, cell->getPort(ID::Y));
		f << stringf(" = { ");
		dump_sigspec(f, cell->getPort(ID::B));
		f << stringf(" , ");
		dump_sigspec(f, cell->getPort(ID::A));
		f << stringf(" };\n");
		return true;
	}

	if (cell->type == ID($lut))
	{
		f << stringf("%s" "assign ", indent.c_str());
		dump_sigspec(f, cell->getPort(ID::Y));
		f << stringf(" = ");
		dump_const(f, cell->parameters.at(ID::LUT));
		f << stringf(" >> ");
		dump_attributes(f, "", cell->attributes, " ");
		dump_sigspec(f, cell->getPort(ID::A));
		f << stringf(";\n");
		return true;
	}

	if (RTLIL::builtin_ff_cell_types().count(cell->type))
	{
		FfData ff(nullptr, cell);

		// $ff / $_FF_ cell: not supported.
		if (ff.has_gclk)
			return false;

		std::string reg_name = cellname(cell);
		bool out_is_reg_wire = is_reg_wire(ff.sig_q, reg_name);

		if (!out_is_reg_wire) {
			if (ff.width == 1)
				f << stringf("%s" "reg %s", indent.c_str(), reg_name.c_str());
			else
				f << stringf("%s" "reg [%d:0] %s", indent.c_str(), ff.width-1, reg_name.c_str());
			dump_reg_init(f, ff.sig_q);
			f << ";\n";
		}

		// If the FF has CLR/SET inputs, emit every bit slice separately.
		int chunks = ff.has_sr ? ff.width : 1;
		bool chunky = ff.has_sr && ff.width != 1;

		for (int i = 0; i < chunks; i++)
		{
			SigSpec sig_d, sig_ad;
			Const val_arst, val_srst;
			std::string reg_bit_name, sig_set_name, sig_clr_name, sig_arst_name, sig_aload_name;
			if (chunky) {
				reg_bit_name = stringf("%s[%d]", reg_name.c_str(), i);
				if (ff.has_gclk || ff.has_clk)
					sig_d = ff.sig_d[i];
				if (ff.has_aload)
					sig_ad = ff.sig_ad[i];
			} else {
				reg_bit_name = reg_name;
				sig_d = ff.sig_d;
				sig_ad = ff.sig_ad;
			}
			if (ff.has_arst)
				val_arst = chunky ? ff.val_arst[i] : ff.val_arst;
			if (ff.has_srst)
				val_srst = chunky ? ff.val_srst[i] : ff.val_srst;

			// If there are constants in the sensitivity list, replace them with an intermediate wire
			if (ff.has_clk) {
				if (ff.has_sr) {
					if (ff.sig_set[i].wire == NULL)
					{
						sig_set_name = next_auto_id();
						f << stringf("%s" "wire %s = ", indent.c_str(), sig_set_name.c_str());
						dump_const(f, ff.sig_set[i].data);
						f << stringf(";\n");
					}
					if (ff.sig_clr[i].wire == NULL)
					{
						sig_clr_name = next_auto_id();
						f << stringf("%s" "wire %s = ", indent.c_str(), sig_clr_name.c_str());
						dump_const(f, ff.sig_clr[i].data);
						f << stringf(";\n");
					}
				} else if (ff.has_arst) {
					if (ff.sig_arst[0].wire == NULL)
					{
						sig_arst_name = next_auto_id();
						f << stringf("%s" "wire %s = ", indent.c_str(), sig_arst_name.c_str());
						dump_const(f, ff.sig_arst[0].data);
						f << stringf(";\n");
					}
				} else if (ff.has_aload) {
					if (ff.sig_aload[0].wire == NULL)
					{
						sig_aload_name = next_auto_id();
						f << stringf("%s" "wire %s = ", indent.c_str(), sig_aload_name.c_str());
						dump_const(f, ff.sig_aload[0].data);
						f << stringf(";\n");
					}
				}
			}

			dump_attributes(f, indent, cell->attributes);
			if (ff.has_clk)
			{
				// FFs.
				f << stringf("%s" "always%s @(%sedge ", indent.c_str(), systemverilog ? "_ff" : "", ff.pol_clk ? "pos" : "neg");
				dump_sigspec(f, ff.sig_clk);
				if (ff.has_sr) {
					f << stringf(", %sedge ", ff.pol_set ? "pos" : "neg");
					if (ff.sig_set[i].wire == NULL)
						f << stringf("%s", sig_set_name.c_str());
					else
						dump_sigspec(f, ff.sig_set[i]);

					f << stringf(", %sedge ", ff.pol_clr ? "pos" : "neg");
					if (ff.sig_clr[i].wire == NULL)
						f << stringf("%s", sig_clr_name.c_str());
					else
						dump_sigspec(f, ff.sig_clr[i]);
				} else if (ff.has_arst) {
					f << stringf(", %sedge ", ff.pol_arst ? "pos" : "neg");
					if (ff.sig_arst[0].wire == NULL)
						f << stringf("%s", sig_arst_name.c_str());
					else
						dump_sigspec(f, ff.sig_arst);
				} else if (ff.has_aload) {
					f << stringf(", %sedge ", ff.pol_aload ? "pos" : "neg");
					if (ff.sig_aload[0].wire == NULL)
						f << stringf("%s", sig_aload_name.c_str());
					else
						dump_sigspec(f, ff.sig_aload);
				}
				f << stringf(")\n");

				f << stringf("%s" "  ", indent.c_str());
				if (ff.has_sr) {
					f << stringf("if (%s", ff.pol_clr ? "" : "!");
					if (ff.sig_clr[i].wire == NULL)
						f << stringf("%s", sig_clr_name.c_str());
					else
						dump_sigspec(f, ff.sig_clr[i]);
					f << stringf(") %s <= 1'b0;\n", reg_bit_name.c_str());
					f << stringf("%s" "  else if (%s", indent.c_str(), ff.pol_set ? "" : "!");
					if (ff.sig_set[i].wire == NULL)
						f << stringf("%s", sig_set_name.c_str());
					else
						dump_sigspec(f, ff.sig_set[i]);
					f << stringf(") %s <= 1'b1;\n", reg_bit_name.c_str());
					f << stringf("%s" "  else ", indent.c_str());
				} else if (ff.has_arst) {
					f << stringf("if (%s", ff.pol_arst ? "" : "!");
					if (ff.sig_arst[0].wire == NULL)
						f << stringf("%s", sig_arst_name.c_str());
					else
						dump_sigspec(f, ff.sig_arst);
					f << stringf(") %s <= ", reg_bit_name.c_str());
					dump_sigspec(f, val_arst);
					f << stringf(";\n");
					f << stringf("%s" "  else ", indent.c_str());
				} else if (ff.has_aload) {
					f << stringf("if (%s", ff.pol_aload ? "" : "!");
					if (ff.sig_aload[0].wire == NULL)
						f << stringf("%s", sig_aload_name.c_str());
					else
						dump_sigspec(f, ff.sig_aload);
					f << stringf(") %s <= ", reg_bit_name.c_str());
					dump_sigspec(f, sig_ad);
					f << stringf(";\n");
					f << stringf("%s" "  else ", indent.c_str());
				}

				if (ff.has_srst && ff.has_ce && ff.ce_over_srst) {
					f << stringf("if (%s", ff.pol_ce ? "" : "!");
					dump_sigspec(f, ff.sig_ce);
					f << stringf(")\n");
					f << stringf("%s" "    if (%s", indent.c_str(), ff.pol_srst ? "" : "!");
					dump_sigspec(f, ff.sig_srst);
					f << stringf(") %s <= ", reg_bit_name.c_str());
					dump_sigspec(f, val_srst);
					f << stringf(";\n");
					f << stringf("%s" "    else ", indent.c_str());
				} else {
					if (ff.has_srst) {
						f << stringf("if (%s", ff.pol_srst ? "" : "!");
						dump_sigspec(f, ff.sig_srst);
						f << stringf(") %s <= ", reg_bit_name.c_str());
						dump_sigspec(f, val_srst);
						f << stringf(";\n");
						f << stringf("%s" "  else ", indent.c_str());
					}
					if (ff.has_ce) {
						f << stringf("if (%s", ff.pol_ce ? "" : "!");
						dump_sigspec(f, ff.sig_ce);
						f << stringf(") ");
					}
				}

				f << stringf("%s <= ", reg_bit_name.c_str());
				dump_sigspec(f, sig_d);
				f << stringf(";\n");
			}
			else
			{
				// Latches.
				f << stringf("%s" "always%s\n", indent.c_str(), systemverilog ? "_latch" : " @*");

				f << stringf("%s" "  ", indent.c_str());
				if (ff.has_sr) {
					f << stringf("if (%s", ff.pol_clr ? "" : "!");
					dump_sigspec(f, ff.sig_clr[i]);
					f << stringf(") %s = 1'b0;\n", reg_bit_name.c_str());
					f << stringf("%s" "  else if (%s", indent.c_str(), ff.pol_set ? "" : "!");
					dump_sigspec(f, ff.sig_set[i]);
					f << stringf(") %s = 1'b1;\n", reg_bit_name.c_str());
					if (ff.has_aload)
						f << stringf("%s" "  else ", indent.c_str());
				} else if (ff.has_arst) {
					f << stringf("if (%s", ff.pol_arst ? "" : "!");
					dump_sigspec(f, ff.sig_arst);
					f << stringf(") %s = ", reg_bit_name.c_str());
					dump_sigspec(f, val_arst);
					f << stringf(";\n");
					if (ff.has_aload)
						f << stringf("%s" "  else ", indent.c_str());
				}
				if (ff.has_aload) {
					f << stringf("if (%s", ff.pol_aload ? "" : "!");
					dump_sigspec(f, ff.sig_aload);
					f << stringf(") %s = ", reg_bit_name.c_str());
					dump_sigspec(f, sig_ad);
					f << stringf(";\n");
				}
			}
		}

		if (!out_is_reg_wire) {
			f << stringf("%s" "assign ", indent.c_str());
			dump_sigspec(f, ff.sig_q);
			f << stringf(" = %s;\n", reg_name.c_str());
		}

		return true;
	}

	if (cell->type.in(ID($assert), ID($assume), ID($cover)))
	{
		f << stringf("%s" "always%s if (", indent.c_str(), systemverilog ? "_comb" : " @*");
		dump_sigspec(f, cell->getPort(ID::EN));
		f << stringf(") %s(", cell->type.c_str()+1);
		dump_sigspec(f, cell->getPort(ID::A));
		f << stringf(");\n");
		return true;
	}

	if (cell->type.in(ID($specify2), ID($specify3)))
	{
		f << stringf("%s" "specify\n%s  ", indent.c_str(), indent.c_str());

		SigSpec en = cell->getPort(ID::EN);
		if (en != State::S1) {
			f << stringf("if (");
			dump_sigspec(f, cell->getPort(ID::EN));
			f << stringf(") ");
		}

		f << "(";
		if (cell->type == ID($specify3) && cell->getParam(ID::EDGE_EN).as_bool())
			f << (cell->getParam(ID::EDGE_POL).as_bool() ? "posedge ": "negedge ");

		dump_sigspec(f, cell->getPort(ID::SRC));

		f << " ";
		if (cell->getParam(ID::SRC_DST_PEN).as_bool())
			f << (cell->getParam(ID::SRC_DST_POL).as_bool() ? "+": "-");
		f << (cell->getParam(ID::FULL).as_bool() ? "*> ": "=> ");

		if (cell->type == ID($specify3)) {
			f << "(";
			dump_sigspec(f, cell->getPort(ID::DST));
			f << " ";
			if (cell->getParam(ID::DAT_DST_PEN).as_bool())
				f << (cell->getParam(ID::DAT_DST_POL).as_bool() ? "+": "-");
			f << ": ";
			dump_sigspec(f, cell->getPort(ID::DAT));
			f << ")";
		} else {
			dump_sigspec(f, cell->getPort(ID::DST));
		}

		bool bak_decimal = decimal;
		decimal = 1;

		f << ") = (";
		dump_const(f, cell->getParam(ID::T_RISE_MIN));
		f << ":";
		dump_const(f, cell->getParam(ID::T_RISE_TYP));
		f << ":";
		dump_const(f, cell->getParam(ID::T_RISE_MAX));
		f << ", ";
		dump_const(f, cell->getParam(ID::T_FALL_MIN));
		f << ":";
		dump_const(f, cell->getParam(ID::T_FALL_TYP));
		f << ":";
		dump_const(f, cell->getParam(ID::T_FALL_MAX));
		f << ");\n";

		decimal = bak_decimal;

		f << stringf("%s" "endspecify\n", indent.c_str());
		return true;
	}

	if (cell->type == ID($specrule))
	{
		f << stringf("%s" "specify\n%s  ", indent.c_str(), indent.c_str());

		IdString spec_type = cell->getParam(ID::TYPE).decode_string();
		f << stringf("%s(", spec_type.c_str());

		if (cell->getParam(ID::SRC_PEN).as_bool())
			f << (cell->getParam(ID::SRC_POL).as_bool() ? "posedge ": "negedge ");
		dump_sigspec(f, cell->getPort(ID::SRC));

		if (cell->getPort(ID::SRC_EN) != State::S1) {
			f << " &&& ";
			dump_sigspec(f, cell->getPort(ID::SRC_EN));
		}

		f << ", ";
		if (cell->getParam(ID::DST_PEN).as_bool())
			f << (cell->getParam(ID::DST_POL).as_bool() ? "posedge ": "negedge ");
		dump_sigspec(f, cell->getPort(ID::DST));

		if (cell->getPort(ID::DST_EN) != State::S1) {
			f << " &&& ";
			dump_sigspec(f, cell->getPort(ID::DST_EN));
		}

		bool bak_decimal = decimal;
		decimal = 1;

		f << ", ";
		dump_const(f, cell->getParam(ID::T_LIMIT_MIN));
		f << ": ";
		dump_const(f, cell->getParam(ID::T_LIMIT_TYP));
		f << ": ";
		dump_const(f, cell->getParam(ID::T_LIMIT_MAX));

		if (spec_type.in(ID($setuphold), ID($recrem), ID($fullskew))) {
			f << ", ";
			dump_const(f, cell->getParam(ID::T_LIMIT2_MIN));
			f << ": ";
			dump_const(f, cell->getParam(ID::T_LIMIT2_TYP));
			f << ": ";
			dump_const(f, cell->getParam(ID::T_LIMIT2_MAX));
		}

		f << ");\n";
		decimal = bak_decimal;

		f << stringf("%s" "endspecify\n", indent.c_str());
		return true;
	}

	if (cell->type == ID($print))
	{
		// Sync $print cells are accumulated and handled in dump_module.
		if (cell->getParam(ID::TRG_ENABLE).as_bool())
			return true;

		f << stringf("%s" "always @*\n", indent.c_str());

		f << stringf("%s" "  if (", indent.c_str());
		dump_sigspec(f, cell->getPort(ID::EN));
		f << stringf(")\n");

		dump_cell_expr_print(f, indent + "    ", cell);
		return true;
	}

	if (cell->type == ID($check))
	{
		// Sync $check cells are accumulated and handled in dump_module.
		if (cell->getParam(ID::TRG_ENABLE).as_bool())
			return true;

		f << stringf("%s" "always @*\n", indent.c_str());

		f << stringf("%s" "  if (", indent.c_str());
		dump_sigspec(f, cell->getPort(ID::EN));
		f << stringf(") begin\n");

		std::string flavor = cell->getParam(ID::FLAVOR).decode_string();
		if (flavor == "assert" || flavor == "assume") {
			Fmt fmt;
			fmt.parse_rtlil(cell);
			if (!fmt.parts.empty()) {
				f << stringf("%s" "    if (!", indent.c_str());
				dump_sigspec(f, cell->getPort(ID::A));
				f << stringf(")\n");
				dump_cell_expr_print(f, indent + "      ", cell);
			}
		} else {
			f << stringf("%s" "  /* message omitted */\n", indent.c_str());
		}

		dump_cell_expr_check(f, indent + "    ", cell);

		f << stringf("%s" "  end\n", indent.c_str());

		return true;
	}

	// FIXME: $fsm

	return false;
}

void dump_cell(std::ostream &f, std::string indent, RTLIL::Cell *cell)
{
	// To keep the output compatible with other tools we ignore $scopeinfo
	// cells that exist only to hold metadata. If in the future that metadata
	// should be exposed as part of the write_verilog output it should be
	// opt-in and/or represented as something else than a $scopeinfo cell.
	if (cell->type == ID($scopeinfo))
		return;

	// Handled by dump_memory
	if (cell->is_mem_cell())
		return;

	if (cell->type[0] == '$' && !noexpr) {
		if (dump_cell_expr(f, indent, cell))
			return;
	}

	dump_attributes(f, indent, cell->attributes);
	f << stringf("%s" "%s", indent.c_str(), id(cell->type, false).c_str());

	if (!defparam && cell->parameters.size() > 0) {
		f << stringf(" #(");
		for (auto it = cell->parameters.begin(); it != cell->parameters.end(); ++it) {
			if (it != cell->parameters.begin())
				f << stringf(",");
			f << stringf("\n%s  .%s(", indent.c_str(), id(it->first).c_str());
			if (it->second.size() > 0)
				dump_const(f, it->second);
			f << stringf(")");
		}
		f << stringf("\n%s" ")", indent.c_str());
	}

	std::string cell_name = cellname(cell);
	if (cell_name != id(cell->name))
		f << stringf(" %s /* %s */ (", cell_name.c_str(), id(cell->name).c_str());
	else
		f << stringf(" %s (", cell_name.c_str());

	bool first_arg = true;
	std::set<RTLIL::IdString> numbered_ports;
	for (int i = 1; true; i++) {
		char str[16];
		snprintf(str, 16, "$%d", i);
		for (auto it = cell->connections().begin(); it != cell->connections().end(); ++it) {
			if (it->first != str)
				continue;
			if (!first_arg)
				f << stringf(",");
			first_arg = false;
			f << stringf("\n%s  ", indent.c_str());
			dump_sigspec(f, it->second);
			numbered_ports.insert(it->first);
			goto found_numbered_port;
		}
		break;
	found_numbered_port:;
	}
	for (auto it = cell->connections().begin(); it != cell->connections().end(); ++it) {
		if (numbered_ports.count(it->first))
			continue;
		if (!first_arg)
			f << stringf(",");
		first_arg = false;
		f << stringf("\n%s  .%s(", indent.c_str(), id(it->first).c_str());
		if (it->second.size() > 0)
			dump_sigspec(f, it->second);
		f << stringf(")");
	}
	f << stringf("\n%s" ");\n", indent.c_str());

	if (defparam && cell->parameters.size() > 0) {
		for (auto it = cell->parameters.begin(); it != cell->parameters.end(); ++it) {
			f << stringf("%sdefparam %s.%s = ", indent.c_str(), cell_name.c_str(), id(it->first).c_str());
			dump_const(f, it->second);
			f << stringf(";\n");
		}
	}

	if (siminit && RTLIL::builtin_ff_cell_types().count(cell->type) && cell->hasPort(ID::Q) && !cell->type.in(ID($ff), ID($_FF_))) {
		std::stringstream ss;
		dump_reg_init(ss, cell->getPort(ID::Q));
		if (!ss.str().empty()) {
			f << stringf("%sinitial %s.Q", indent.c_str(), cell_name.c_str());
			f << ss.str();
			f << ";\n";
		}
	}
}

void dump_sync_effect(std::ostream &f, std::string indent, const RTLIL::SigSpec &trg, const RTLIL::Const &polarity, std::vector<const RTLIL::Cell*> &cells)
{
	if (trg.size() == 0) {
		f << stringf("%s" "initial begin\n", indent.c_str());
	} else {
		f << stringf("%s" "always @(", indent.c_str());
		for (int i = 0; i < trg.size(); i++) {
			if (i != 0)
				f << " or ";
			if (polarity[i])
				f << "posedge ";
			else
				f << "negedge ";
			dump_sigspec(f, trg[i]);
		}
		f << ") begin\n";
	}

	std::sort(cells.begin(), cells.end(), [](const RTLIL::Cell *a, const RTLIL::Cell *b) {
		return a->getParam(ID::PRIORITY).as_int() > b->getParam(ID::PRIORITY).as_int();
	});
	for (auto cell : cells) {
		f << stringf("%s" "  if (", indent.c_str());
		dump_sigspec(f, cell->getPort(ID::EN));
		f << stringf(") begin\n");

		if (cell->type == ID($print)) {
			dump_cell_expr_print(f, indent + "    ", cell);
		} else if (cell->type == ID($check)) {
			std::string flavor = cell->getParam(ID::FLAVOR).decode_string();
			if (flavor == "assert" || flavor == "assume") {
				Fmt fmt;
				fmt.parse_rtlil(cell);
				if (!fmt.parts.empty()) {
					f << stringf("%s" "    if (!", indent.c_str());
					dump_sigspec(f, cell->getPort(ID::A));
					f << stringf(")\n");
					dump_cell_expr_print(f, indent + "      ", cell);
				}
			} else {
				f << stringf("%s" "  /* message omitted */\n", indent.c_str());
			}

			dump_cell_expr_check(f, indent + "    ", cell);
		}

		f << stringf("%s" "  end\n", indent.c_str());
	}

	f << stringf("%s" "end\n", indent.c_str());
}

void dump_conn(std::ostream &f, std::string indent, const RTLIL::SigSpec &left, const RTLIL::SigSpec &right)
{
	bool all_chunks_wires = true;
	for (auto &chunk : left.chunks())
		if (chunk.is_wire() && reg_wires.count(chunk.wire->name))
			all_chunks_wires = false;
	if (!simple_lhs && all_chunks_wires) {
		f << stringf("%s" "assign ", indent.c_str());
		dump_sigspec(f, left);
		f << stringf(" = ");
		dump_sigspec(f, right);
		f << stringf(";\n");
	} else {
		int offset = 0;
		for (auto &chunk : left.chunks()) {
			if (chunk.is_wire() && reg_wires.count(chunk.wire->name))
				f << stringf("%s" "always%s\n%s  ", indent.c_str(), systemverilog ? "_comb" : " @*", indent.c_str());
			else
				f << stringf("%s" "assign ", indent.c_str());
			dump_sigspec(f, chunk);
			f << stringf(" = ");
			dump_sigspec(f, right.extract(offset, GetSize(chunk)));
			f << stringf(";\n");
			offset += GetSize(chunk);
		}
	}
}

void dump_proc_switch(std::ostream &f, std::string indent, RTLIL::SwitchRule *sw);

void dump_case_actions(std::ostream &f, std::string indent, RTLIL::CaseRule *cs)
{
	for (auto it = cs->actions.begin(); it != cs->actions.end(); ++it) {
		if (it->first.size() == 0)
			continue;
		f << stringf("%s  ", indent.c_str());
		dump_sigspec(f, it->first);
		f << stringf(" = ");
		dump_sigspec(f, it->second);
		f << stringf(";\n");
	}
}

bool dump_proc_switch_ifelse(std::ostream &f, std::string indent, RTLIL::SwitchRule *sw)
{
	for (auto it = sw->cases.begin(); it != sw->cases.end(); ++it) {
		if ((*it)->compare.size() == 0) {
			break;
		} else if ((*it)->compare.size() == 1) {
			int case_index = it - sw->cases.begin();
			SigSpec compare = (*it)->compare.at(0);
			if (case_index >= compare.size())
				return false;
			if (compare[case_index] != State::S1)
				return false;
			for (int bit_index = 0; bit_index < compare.size(); bit_index++)
				if (bit_index != case_index && compare[bit_index] != State::Sa)
					return false;
		} else {
			return false;
		}
	}

	dump_attributes(f, indent, sw->attributes);
	f << indent;
	auto sig_it = sw->signal.begin();
	for (auto it = sw->cases.begin(); it != sw->cases.end(); ++it, ++sig_it) {
		if (it != sw->cases.begin()) {
			if ((*it)->compare.empty())
				f << " else begin\n";
			else
				f << " else ";
		}
		if (!(*it)->compare.empty()) {
			f << stringf("if (");
			dump_sigspec(f, *sig_it);
			f << stringf(") begin\n");
		}

		dump_case_actions(f, indent, (*it));
		for (auto it2 = (*it)->switches.begin(); it2 != (*it)->switches.end(); ++it2)
			dump_proc_switch(f, indent + "  ", *it2);

		f << indent << "end";
		if ((*it)->compare.empty())
			break;
	}
	f << "\n";
	return true;
}

void dump_case_body(std::ostream &f, std::string indent, RTLIL::CaseRule *cs, bool omit_trailing_begin = false)
{
	int number_of_stmts = cs->switches.size() + cs->actions.size();

	if (!omit_trailing_begin && number_of_stmts >= 2)
		f << stringf("%s" "begin\n", indent.c_str());

	dump_case_actions(f, indent, cs);
	for (auto it = cs->switches.begin(); it != cs->switches.end(); ++it)
		dump_proc_switch(f, indent + "  ", *it);

	if (!omit_trailing_begin && number_of_stmts == 0)
		f << stringf("%s  /* empty */;\n", indent.c_str());

	if (omit_trailing_begin || number_of_stmts >= 2)
		f << stringf("%s" "end\n", indent.c_str());
}

void dump_proc_switch(std::ostream &f, std::string indent, RTLIL::SwitchRule *sw)
{
	if (sw->signal.size() == 0) {
		f << stringf("%s" "begin\n", indent.c_str());
		for (auto it = sw->cases.begin(); it != sw->cases.end(); ++it) {
			if ((*it)->compare.size() == 0)
				dump_case_body(f, indent + "  ", *it);
		}
		f << stringf("%s" "end\n", indent.c_str());
		return;
	}

	if (dump_proc_switch_ifelse(f, indent, sw))
		return;

	dump_attributes(f, indent, sw->attributes);
	f << stringf("%s" "casez (", indent.c_str());
	dump_sigspec(f, sw->signal);
	f << stringf(")\n");

	for (auto it = sw->cases.begin(); it != sw->cases.end(); ++it) {
		bool got_default = false;
		dump_attributes(f, indent + "  ", (*it)->attributes, "\n", /*modattr=*/false, /*regattr=*/false, /*as_comment=*/true);
		if ((*it)->compare.size() == 0) {
			f << stringf("%s  default", indent.c_str());
			got_default = true;
		} else {
			f << stringf("%s  ", indent.c_str());
			for (size_t i = 0; i < (*it)->compare.size(); i++) {
				if (i > 0)
					f << stringf(", ");
				dump_sigspec(f, (*it)->compare[i]);
			}
		}
		f << stringf(":\n");
		dump_case_body(f, indent + "    ", *it);

		if (got_default) {
			// If we followed up the default with more cases the Verilog
			// semantics would be to match those *before* the default, but
			// the RTLIL semantics are to match those *after* the default
			// (so they can never be selected). Exit now.
			break;
		}
	}

	if (sw->cases.empty()) {
		// Verilog does not allow empty cases.
		f << stringf("%s  default: ;\n", indent.c_str());
	}

	f << stringf("%s" "endcase\n", indent.c_str());
}

void case_body_find_regs(RTLIL::CaseRule *cs)
{
	for (auto it = cs->switches.begin(); it != cs->switches.end(); ++it)
	for (auto it2 = (*it)->cases.begin(); it2 != (*it)->cases.end(); it2++)
		case_body_find_regs(*it2);

	for (auto it = cs->actions.begin(); it != cs->actions.end(); ++it) {
		for (auto &c : it->first.chunks())
			if (c.wire != NULL)
				reg_wires.insert(c.wire->name);
	}
}

void dump_process(std::ostream &f, std::string indent, RTLIL::Process *proc, bool find_regs = false)
{
	if (find_regs) {
		case_body_find_regs(&proc->root_case);
		for (auto it = proc->syncs.begin(); it != proc->syncs.end(); ++it)
		for (auto it2 = (*it)->actions.begin(); it2 != (*it)->actions.end(); it2++) {
			for (auto &c : it2->first.chunks())
				if (c.wire != NULL)
					reg_wires.insert(c.wire->name);
		}
		return;
	}

	f << stringf("%s" "always%s begin\n", indent.c_str(), systemverilog ? "_comb" : " @*");
	if (!systemverilog)
		f << indent + "  " << "if (" << id(initial_id) << ") begin end\n";
	dump_case_body(f, indent, &proc->root_case, true);

	std::string backup_indent = indent;

	for (size_t i = 0; i < proc->syncs.size(); i++)
	{
		RTLIL::SyncRule *sync = proc->syncs[i];
		indent = backup_indent;

		if (sync->type == RTLIL::STa) {
			f << stringf("%s" "always%s begin\n", indent.c_str(), systemverilog ? "_comb" : " @*");
		} else if (sync->type == RTLIL::STi) {
			f << stringf("%s" "initial begin\n", indent.c_str());
		} else {
			f << stringf("%s" "always%s @(", indent.c_str(), systemverilog ? "_ff" : "");
			if (sync->type == RTLIL::STp || sync->type == RTLIL::ST1)
				f << stringf("posedge ");
			if (sync->type == RTLIL::STn || sync->type == RTLIL::ST0)
				f << stringf("negedge ");
			dump_sigspec(f, sync->signal);
			f << stringf(") begin\n");
		}
		std::string ends = indent + "end\n";
		indent += "  ";

		if (sync->type == RTLIL::ST0 || sync->type == RTLIL::ST1) {
			f << stringf("%s" "if (%s", indent.c_str(), sync->type == RTLIL::ST0 ? "!" : "");
			dump_sigspec(f, sync->signal);
			f << stringf(") begin\n");
			ends = indent + "end\n" + ends;
			indent += "  ";
		}

		if (sync->type == RTLIL::STp || sync->type == RTLIL::STn) {
			for (size_t j = 0; j < proc->syncs.size(); j++) {
				RTLIL::SyncRule *sync2 = proc->syncs[j];
				if (sync2->type == RTLIL::ST0 || sync2->type == RTLIL::ST1) {
					f << stringf("%s" "if (%s", indent.c_str(), sync2->type == RTLIL::ST1 ? "!" : "");
					dump_sigspec(f, sync2->signal);
					f << stringf(") begin\n");
					ends = indent + "end\n" + ends;
					indent += "  ";
				}
			}
		}

		for (auto it = sync->actions.begin(); it != sync->actions.end(); ++it) {
			if (it->first.size() == 0)
				continue;
			f << stringf("%s  ", indent.c_str());
			dump_sigspec(f, it->first);
			f << stringf(" <= ");
			dump_sigspec(f, it->second);
			f << stringf(";\n");
		}

		f << stringf("%s", ends.c_str());
	}
}

void dump_module(std::ostream &f, std::string indent, RTLIL::Module *module)
{
	std::map<std::pair<RTLIL::SigSpec, RTLIL::Const>, std::vector<const RTLIL::Cell*>> sync_effect_cells;

	reg_wires.clear();
	reset_auto_counter(module);
	active_module = module;
	active_sigmap.set(module);
	active_initdata.clear();

	for (auto wire : module->wires())
		if (wire->attributes.count(ID::init)) {
			SigSpec sig = active_sigmap(wire);
			Const val = wire->attributes.at(ID::init);
			for (int i = 0; i < GetSize(sig) && i < GetSize(val); i++)
				if (val[i] == State::S0 || val[i] == State::S1)
					active_initdata[sig[i]] = val[i];
		}

	bool has_sync_rules = false;
	for (auto process : module->processes)
		if (!process.second->syncs.empty())
			has_sync_rules = true;
	if (has_sync_rules)
		log_warning("Module %s contains RTLIL processes with sync rules. Such RTLIL "
				"processes can't always be mapped directly to Verilog always blocks. "
				"unintended changes in simulation behavior are possible! Use \"proc\" "
				"to convert processes to logic networks and registers.\n", log_id(module));

	f << stringf("\n");
	for (auto it = module->processes.begin(); it != module->processes.end(); ++it)
		dump_process(f, indent + "  ", it->second, true);

	if (!noexpr)
	{
		std::set<std::pair<RTLIL::Wire*,int>> reg_bits;
		for (auto cell : module->cells())
		{
			if (cell->type.in(ID($print), ID($check)) && cell->getParam(ID::TRG_ENABLE).as_bool()) {
				sync_effect_cells[make_pair(cell->getPort(ID::TRG), cell->getParam(ID::TRG_POLARITY))].push_back(cell);
				continue;
			}

			if (!RTLIL::builtin_ff_cell_types().count(cell->type) || !cell->hasPort(ID::Q) || cell->type.in(ID($ff), ID($_FF_)))
				continue;

			RTLIL::SigSpec sig = cell->getPort(ID::Q);

			if (sig.is_chunk()) {
				RTLIL::SigChunk chunk = sig.as_chunk();
				if (chunk.wire != NULL)
					for (int i = 0; i < chunk.width; i++)
						reg_bits.insert(std::pair<RTLIL::Wire*,int>(chunk.wire, chunk.offset+i));
			}
		}
		for (auto wire : module->wires())
		{
			for (int i = 0; i < wire->width; i++)
				if (reg_bits.count(std::pair<RTLIL::Wire*,int>(wire, i)) == 0)
					goto this_wire_aint_reg;
			if (wire->width)
				reg_wires.insert(wire->name);
		this_wire_aint_reg:;
		}
	}

	dump_attributes(f, indent, module->attributes, "\n", /*modattr=*/true);
<<<<<<< HEAD
	f << stringf("%s"
		     "module %s(",
		     indent.c_str(), id(module->name, false).c_str());
	int cnt = 0;
	int max_port_id = 0;
	for (auto wire : module->wires()) {
		max_port_id = std::max(wire->port_id, max_port_id);
	}
	std::vector<Wire *> wires(max_port_id + 1, nullptr);
	for (auto wire : module->wires()) {
		wires[wire->port_id] = wire;
	}
	for (int port_id = 1; port_id <= max_port_id; port_id++) {
		Wire *wire = wires[port_id];
		if (wire) {
			if (port_id != 1)
				f << stringf(", ");
			f << stringf("%s", id(wire->name).c_str());
			if (cnt == 20) {
				f << stringf("\n");
				cnt = 0;
			} else
				cnt++;
=======
	f << stringf("%s" "module %s(", indent.c_str(), id(module->name, false).c_str());
	int cnt = 0;
	for (auto port : module->ports) {
		Wire *wire = module->wire(port);
		if (wire) {
			if (port != module->ports[0])
				f << stringf(", ");
			f << stringf("%s", id(wire->name).c_str());
			if (cnt==20) { f << stringf("\n"); cnt = 0; } else cnt++;
			continue;
>>>>>>> 532d5992
		}
	}
	f << stringf(");\n");
	if (!systemverilog && !module->processes.empty()) {
		initial_id = NEW_ID;
		f << indent + "  " << "reg " << id(initial_id) << " = 0;\n";
	}

	for (auto w : module->wires())
		dump_wire(f, indent + "  ", w);

	for (auto &mem : Mem::get_all_memories(module))
		dump_memory(f, indent + "  ", mem);

	for (auto cell : module->cells())
		dump_cell(f, indent + "  ", cell);

	for (auto &it : sync_effect_cells)
		dump_sync_effect(f, indent + "  ", it.first.first, it.first.second, it.second);

	for (auto it = module->processes.begin(); it != module->processes.end(); ++it)
		dump_process(f, indent + "  ", it->second);

	for (auto it = module->connections().begin(); it != module->connections().end(); ++it)
		dump_conn(f, indent + "  ", it->first, it->second);

	f << stringf("%s" "endmodule\n", indent.c_str());
	active_module = NULL;
	active_sigmap.clear();
	active_initdata.clear();
}

struct VerilogBackend : public Backend {
	VerilogBackend() : Backend("verilog", "write design to Verilog file") { }
	void help() override
	{
		//   |---v---|---v---|---v---|---v---|---v---|---v---|---v---|---v---|---v---|---v---|
		log("\n");
		log("    write_verilog [options] [filename]\n");
		log("\n");
		log("Write the current design to a Verilog file.\n");
		log("\n");
		log("    -sv\n");
		log("        with this option, SystemVerilog constructs like always_comb are used\n");
		log("\n");
		log("    -norename\n");
		log("        without this option all internal object names (the ones with a dollar\n");
		log("        instead of a backslash prefix) are changed to short names in the\n");
		log("        format '_<number>_'.\n");
		log("\n");
		log("    -renameprefix <prefix>\n");
		log("        insert this prefix in front of auto-generated instance names\n");
		log("\n");
		log("    -noattr\n");
		log("        with this option no attributes are included in the output\n");
		log("\n");
		log("    -attr2comment\n");
		log("        with this option attributes are included as comments in the output\n");
		log("\n");
		log("    -noexpr\n");
		log("        without this option all internal cells are converted to Verilog\n");
		log("        expressions.\n");
		log("\n");
		log("    -noparallelcase\n");
		log("        With this option no parallel_case attributes are used. Instead, a case\n");
		log("        statement that assigns don't-care values for priority dependent inputs\n");
		log("        is generated.\n");
		log("\n");
		log("    -siminit\n");
		log("        add initial statements with hierarchical refs to initialize FFs when\n");
		log("        in -noexpr mode.\n");
		log("\n");
		log("    -nodec\n");
		log("        32-bit constant values are by default dumped as decimal numbers,\n");
		log("        not bit pattern. This option deactivates this feature and instead\n");
		log("        will write out all constants in binary.\n");
		log("\n");
		log("    -decimal\n");
		log("        dump 32-bit constants in decimal and without size and radix\n");
		log("\n");
		log("    -nohex\n");
		log("        constant values that are compatible with hex output are usually\n");
		log("        dumped as hex values. This option deactivates this feature and\n");
		log("        instead will write out all constants in binary.\n");
		log("\n");
		log("    -nostr\n");
		log("        Parameters and attributes that are specified as strings in the\n");
		log("        original input will be output as strings by this back-end. This\n");
		log("        deactivates this feature and instead will write string constants\n");
		log("        as binary numbers.\n");
		log("\n");
		log("    -simple-lhs\n");
		log("        Connection assignments with simple left hand side without\n");
		log("        concatenations.\n");
		log("\n");
		log("    -extmem\n");
		log("        instead of initializing memories using assignments to individual\n");
		log("        elements, use the '$readmemh' function to read initialization data\n");
		log("        from a file. This data is written to a file named by appending\n");
		log("        a sequential index to the Verilog filename and replacing the extension\n");
		log("        with '.mem', e.g. 'write_verilog -extmem foo.v' writes 'foo-1.mem',\n");
		log("        'foo-2.mem' and so on.\n");
		log("\n");
		log("    -defparam\n");
		log("        use 'defparam' statements instead of the Verilog-2001 syntax for\n");
		log("        cell parameters.\n");
		log("\n");
		log("    -blackboxes\n");
		log("        usually modules with the 'blackbox' attribute are ignored. with\n");
		log("        this option set only the modules with the 'blackbox' attribute\n");
		log("        are written to the output file.\n");
		log("\n");
		log("    -selected\n");
		log("        only write selected modules. modules must be selected entirely or\n");
		log("        not at all.\n");
		log("\n");
		log("    -v\n");
		log("        verbose output (print new names of all renamed wires and cells)\n");
		log("\n");
		log("Note that RTLIL processes can't always be mapped directly to Verilog\n");
		log("always blocks. This frontend should only be used to export an RTLIL\n");
		log("netlist, i.e. after the \"proc\" pass has been used to convert all\n");
		log("processes to logic networks and registers. A warning is generated when\n");
		log("this command is called on a design with RTLIL processes.\n");
		log("\n");
	}
	void execute(std::ostream *&f, std::string filename, std::vector<std::string> args, RTLIL::Design *design) override
	{
		log_header(design, "Executing Verilog backend.\n");

		verbose = false;
		norename = false;
		noattr = false;
		attr2comment = false;
		noexpr = false;
		nodec = false;
		nohex = false;
		nostr = false;
		extmem = false;
		defparam = false;
		decimal = false;
		siminit = false;
		simple_lhs = false;
		noparallelcase = false;
		auto_prefix = "";

		bool blackboxes = false;
		bool selected = false;

		auto_name_map.clear();
		reg_wires.clear();

		size_t argidx;
		for (argidx = 1; argidx < args.size(); argidx++) {
			std::string arg = args[argidx];
			if (arg == "-sv") {
				systemverilog = true;
				continue;
			}
			if (arg == "-norename") {
				norename = true;
				continue;
			}
			if (arg == "-renameprefix" && argidx+1 < args.size()) {
				auto_prefix = args[++argidx];
				continue;
			}
			if (arg == "-noattr") {
				noattr = true;
				continue;
			}
			if (arg == "-attr2comment") {
				attr2comment = true;
				continue;
			}
			if (arg == "-noexpr") {
				noexpr = true;
				continue;
			}
			if (arg == "-noparallelcase") {
				noparallelcase = true;
				continue;
			}
			if (arg == "-nodec") {
				nodec = true;
				continue;
			}
			if (arg == "-nohex") {
				nohex = true;
				continue;
			}
			if (arg == "-nostr") {
				nostr = true;
				continue;
			}
			if (arg == "-extmem") {
				extmem = true;
				extmem_counter = 1;
				continue;
			}
			if (arg == "-defparam") {
				defparam = true;
				continue;
			}
			if (arg == "-decimal") {
				decimal = true;
				continue;
			}
			if (arg == "-siminit") {
				siminit = true;
				continue;
			}
			if (arg == "-blackboxes") {
				blackboxes = true;
				continue;
			}
			if (arg == "-selected") {
				selected = true;
				continue;
			}
			if (arg == "-simple-lhs") {
				simple_lhs = true;
				continue;
			}
			if (arg == "-v") {
				verbose = true;
				continue;
			}
			break;
		}
		extra_args(f, filename, args, argidx);
		if (extmem)
		{
			if (filename == "<stdout>")
				log_cmd_error("Option -extmem must be used with a filename.\n");
			extmem_prefix = filename.substr(0, filename.rfind('.'));
		}

		log_push();
		if (!noexpr) {
			Pass::call(design, "bmuxmap");
			Pass::call(design, "demuxmap");
		}
		Pass::call(design, "clean_zerowidth");
		log_pop();

		design->sort();

		*f << stringf("/* Generated by %s */\n", yosys_version_str);
		for (auto module : design->modules()) {
			if (module->get_blackbox_attribute() != blackboxes)
				continue;
			if (selected && !design->selected_whole_module(module->name)) {
				if (design->selected_module(module->name))
					log_cmd_error("Can't handle partially selected module %s!\n", log_id(module->name));
				continue;
			}
			log("Dumping module `%s'.\n", module->name.c_str());
			dump_module(*f, "", module);
		}

		auto_name_map.clear();
		reg_wires.clear();
	}
} VerilogBackend;

PRIVATE_NAMESPACE_END<|MERGE_RESOLUTION|>--- conflicted
+++ resolved
@@ -2347,31 +2347,6 @@
 	}
 
 	dump_attributes(f, indent, module->attributes, "\n", /*modattr=*/true);
-<<<<<<< HEAD
-	f << stringf("%s"
-		     "module %s(",
-		     indent.c_str(), id(module->name, false).c_str());
-	int cnt = 0;
-	int max_port_id = 0;
-	for (auto wire : module->wires()) {
-		max_port_id = std::max(wire->port_id, max_port_id);
-	}
-	std::vector<Wire *> wires(max_port_id + 1, nullptr);
-	for (auto wire : module->wires()) {
-		wires[wire->port_id] = wire;
-	}
-	for (int port_id = 1; port_id <= max_port_id; port_id++) {
-		Wire *wire = wires[port_id];
-		if (wire) {
-			if (port_id != 1)
-				f << stringf(", ");
-			f << stringf("%s", id(wire->name).c_str());
-			if (cnt == 20) {
-				f << stringf("\n");
-				cnt = 0;
-			} else
-				cnt++;
-=======
 	f << stringf("%s" "module %s(", indent.c_str(), id(module->name, false).c_str());
 	int cnt = 0;
 	for (auto port : module->ports) {
@@ -2382,7 +2357,6 @@
 			f << stringf("%s", id(wire->name).c_str());
 			if (cnt==20) { f << stringf("\n"); cnt = 0; } else cnt++;
 			continue;
->>>>>>> 532d5992
 		}
 	}
 	f << stringf(");\n");
